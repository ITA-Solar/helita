--- conflicted
+++ resolved
@@ -111,15 +111,6 @@
     'mfr_cross'     : ('cross',-1),  # cross section
     'mfr_tgei'      : ('tgij',-1),   # tg+etg weighted. 
     'mfr_p'         : 'p',           # pressure
-<<<<<<< HEAD
-    'mfp_ecdpxdt_ef': 'momohmex',    # momentum component of the ohmic term 
-    'mfp_ecdpydt_ef': 'momohmey',    # momentum component of the ohmic term 
-    'mfp_ecdpzdt_ef': 'momohmez',    # momentum component of the ohmic term 
-    'mfp_ecdpxdt'   : ('rijsumx',-1),# momentum component of the ohmic term 
-    'mm_cdpxdt'     : 'rijx',
-    'mfp_cdpxdt'    : 'rijsumx',
-=======
->>>>>>> 7570f7f6
     'mfe_qcolue'    : ('qcol_uj',-1), # energy component of the ohmic term from velocity drift
     'mfe_qcolte'    : ('qcol_tgj',-1),# energy component of the ohmic term from temperature diff
     'mm_qcolt'      : 'qcol_tgj',  # energy component of the coll. term from temperature diff
@@ -128,15 +119,6 @@
 # add each of these, formatted by x=axis, to AUXVARS.
 # e.g. {'e{x}': 'ef{x}'} --> {'ex': 'efx', 'ey': 'efy', 'ez': 'efz'}.
 AUX_AXIAL_VARS = {
-<<<<<<< HEAD
-    'e'         : 'ef',      # electric field
-    'eu'        : 'ue',      # electron velocity
-    'i'         : 'j',       # current density (charge per time per area)
-    'bb_bat'    : 'bat',     # "battery" term (contribution to electric field: grad(P_e)/(n_e q_e))
-    'mfp_bb_ddp': 'mombat',  # momentum component of the battery term ni*qi*grad(P_e)/(n_e q_e)
-    'mfp_ddp'   : 'gradp',   # momentum component of the gradient of pressure
-    'mm_driftu'    : 'uid',
-=======
     'e{x}'            : 'ef{x}',         # electric field
     'eu{x}'           : 'ue{x}',         # electron velocity
     'i{x}'            : 'j{x}',          # current density (charge per time per area)
@@ -147,7 +129,7 @@
     'mfp_cdp{x}dt'    : 'rijsum{x}',     # momentum transfer rate to ifluid due to collisions with all other fluids
     'mfp_ecdp{x}dt'   : ('rijsum{x}',-1),# momentum transfer rate to electrons due to collisions with all other fluids
     'mfp_ecdp{x}dt_ef': 'momohme{x}',    # momentum component of the ohmic term 
->>>>>>> 7570f7f6
+    'mm_driftu{x}'    : 'uid{x}',        # velocity drifts
 }
 # add the axial vars to auxvars.
 AXES = ['x', 'y', 'z']
