--- conflicted
+++ resolved
@@ -105,11 +105,7 @@
         if 'do_hion' in self.params:
             if self.params['do_hion'][self.snapInd] > 0:
                 self.hionvars = ['hionne', 'hiontg', 'n1',
-<<<<<<< HEAD
-                                 'n2', 'n3', 'n4', 'n5', 'n6', 'fion', 'nh2']
-=======
                                  'n2', 'n3', 'n4', 'n5', 'n6', 'nh2']
->>>>>>> 40470f37
                 self.hion = True
         if 'do_helium' in self.params:
             if self.params['do_helium'][self.snapInd] > 0:
@@ -634,7 +630,7 @@
             return self.get_var('e') / self.get_var('r')
         elif var == 's':   # entropy?
             return np.log(self.get_var(
-                'p', *args, **kwargs)) - self.params['gamma'] * np.log(
+                'p', *args, **kwargs)) - self.params['gamma'][self.snapInd] * np.log(
                 self.get_var('r', *args, **kwargs))
 
     def get_quantity(self, quant, *args, **kwargs):
@@ -1120,7 +1116,6 @@
 
                 return threadQuantity(proj_task, self.numThreads,
                                       x_a, y_a, z_a, x_b, y_b, z_b)
-<<<<<<< HEAD
             else:
                 return proj_task(x_a, y_a, z_a, x_b, y_b, z_b)
 
@@ -1254,147 +1249,9 @@
                 result = np.abs(cstagger.do(cstagger.do(
                     uperbVect[0], 'ddxdn'), 'xup') + cstagger.do(cstagger.do(
                         uperbVect[1], 'ddydn'), 'yup') + cstagger.do(
-                            cstagger.do(uperbVect[2], 'ddzdn'), 'zup'))
+                            cstagger.do(uperbVect[2], 'ddzdn'), 'zup')) 
 
             else:
-=======
-            else:
-                return proj_task(x_a, y_a, z_a, x_b, y_b, z_b)
-
-        elif quant in CURRENT_QUANT:
-            # Calculate derivative of quantity
-            axis = quant[-1]
-            if quant[0] == 'i':
-                q = 'b'
-            else:
-                q = 'u'
-            try:
-                var = getattr(self, quant)
-            except AttributeError:
-                if axis == 'x':
-                    varsn = ['z', 'y']
-                    derv = ['dydn', 'dzdn']
-                elif axis == 'y':
-                    varsn = ['x', 'z']
-                    derv = ['dzdn', 'dxdn']
-                elif axis == 'z':
-                    varsn = ['y', 'x']
-                    derv = ['dxdn', 'dydn']
-
-                # 2D or close
-                if (getattr(self, 'n' + varsn[0]) < 5) or (getattr(self, 'n' + varsn[1]) < 5):
-                    return np.zeros_like(self.r)
-                else:
-                    return (self.get_var('d' + q + varsn[0] + derv[0]) -
-                            self.get_var('d' + q + varsn[1] + derv[1]))
-
-        elif quant in FLUX_QUANT:
-            axis = quant[-1]
-            if axis == 'x':
-                varsn = ['z', 'y']
-            elif axis == 'y':
-                varsn = ['x', 'z']
-            elif axis == 'z':
-                varsn = ['y', 'x']
-            if 'pfw' in quant or len(quant) == 3:
-                var = - self.get_var('b' + axis + 'c') * (
-                    self.get_var('u' + varsn[0] + 'c') *
-                    self.get_var('b' + varsn[0] + 'c') +
-                    self.get_var('u' + varsn[1] + 'c') *
-                    self.get_var('b' + varsn[1] + 'c'))
-            else:
-                var = np.zeros_like(self.r)
-            if 'pfe' in quant or len(quant) == 3:
-                var += self.get_var('u' + axis + 'c') * (
-                    self.get_var('b' + varsn[0] + 'c')**2 +
-                    self.get_var('b' + varsn[1] + 'c')**2)
-            return var
-
-        elif quant in PLASMA_QUANT:
-            if quant in ['hp', 's', 'cs', 'beta']:
-                var = self.get_var('p')
-                if quant == 'hp':
-                    if getattr(self, 'nx') < 5:
-                        return np.zeros_like(var)
-                    else:
-                        return 1. / (cstagger.do(var, 'ddzup') + 1e-12)
-                elif quant == 'cs':
-                    return np.sqrt(self.params['gamma'][0] * var / self.get_var('r'))
-                elif quant == 's':
-                    return (np.log(var) - self.params['gamma'][0] *
-                            np.log(self.get_var('r')))
-                elif quant == 'beta':
-                    return 2 * var / self.get_var('b2')
-
-            if quant in ['mn', 'man']:
-                var = self.get_var('modu')
-                if quant == 'mn':
-                    return var / (self.get_var('cs') + 1e-12)
-                else:
-                    return var / (self.get_var('va') + 1e-12)
-
-            if quant in ['va', 'vax', 'vay', 'vaz']:
-                var = self.get_var('r')
-                if len(quant) == 2:
-                    return self.get_var('modb') / np.sqrt(var)
-                else:
-                    axis = quant[-1]
-                    return np.sqrt(self.get_var('b' + axis + 'c') ** 2 / var)
-
-            if quant in ['hx', 'hy', 'hz', 'kx', 'ky', 'kz']:
-                axis = quant[-1]
-                var = self.get_var('p' + axis + 'c')
-                if quant[0] == 'h':
-                    return ((self.get_var('e') + self.get_var('p')) /
-                             self.get_var('r') * var)
-                else:
-                    return self.get_var('u2') * var * 0.5
-
-            if quant in ['ke']:
-                var = self.get_var('r')
-                return self.get_var('u2') * var * 0.5
-
-        elif quant == 'tau':
-
-            return self.calc_tau()
-
-        elif quant in WAVE_QUANT:
-            bx = self.get_var('bxc')
-            by = self.get_var('byc')
-            bz = self.get_var('bzc')
-            bMag = np.sqrt(bx**2 + by**2 + bz**2)
-            bx, by, bz = bx / bMag, by / bMag, bz / bMag
-            # b is already centered
-
-            # unit vector of b
-            unitB = np.stack((bx, by, bz))
-
-            if quant == 'alf':
-                uperb = self.get_var('uperb')
-                uperbVect = uperb * unitB
-
-                # cross product (uses cstagger bc no variable gets uperbVect)
-                curlX = (cstagger.do(cstagger.do(uperbVect[2], 'ddydn'), 'yup') -
-                         cstagger.do(cstagger.do(uperbVect[1], 'ddzdn'), 'zup'))
-                curlY = (-cstagger.do(cstagger.do(uperbVect[2], 'ddxdn'), 'xup')
-                         +cstagger.do(cstagger.do(uperbVect[0], 'ddzdn'), 'zup'))
-                curlZ = (cstagger.do(cstagger.do(uperbVect[1], 'ddxdn'), 'xup') -
-                         cstagger.do(cstagger.do(uperbVect[0], 'ddydn'), 'yup'))
-                curl = np.stack((curlX, curlY, curlZ))
-                # dot product
-                result = np.abs((unitB * curl).sum(0))
-
-            elif quant == 'fast':
-                uperb = self.get_var('uperb')
-                uperbVect = uperb * unitB
-
-                result = np.abs(cstagger.do(cstagger.do(
-                    uperbVect[0], 'ddxdn'), 'xup') + cstagger.do(cstagger.do(
-                        uperbVect[1], 'ddydn'), 'yup') + cstagger.do(
-                            cstagger.do(uperbVect[2], 'ddzdn'), 'zup'))
-
-            else:
->>>>>>> 40470f37
                 dot1 = self.get_var('uparb')
                 grad = np.stack((cstagger.do(cstagger.do(dot1, 'ddxdn'),
                                              'xup'), cstagger.do(cstagger.do(
@@ -1452,11 +1309,7 @@
                 return self.get_var('modb') * uni.usi_b * \
                     uni.qsi_electron.value * \
                     (ion - 1.0) / \
-<<<<<<< HEAD
                     (uni.weightdic[quant[2:-1]] * uni.amusi)
-=======
-                    (uni.weightdic[quant[2:-1]] * uni.amusi.value)
->>>>>>> 40470f37
 
         elif quant in COULOMB_COL_QUANT:
             uni = Bifrost_units()
@@ -1468,11 +1321,7 @@
 
             const = (uni.pi * uni.qsi_electron.value ** 4 /
                      ((4.0 * uni.pi * uni.permsi)**2 *
-<<<<<<< HEAD
                      np.sqrt(uni.weightdic[elem] * uni.amusi *
-=======
-                     np.sqrt(uni.weightdic[elem] * uni.amusi.value *
->>>>>>> 40470f37
                              (2.0 * uni.ksi_b.value) ** 3) + 1.0e-20))
 
             return (const * nel.astype('Float64') *
@@ -1540,13 +1389,8 @@
             nspic2 = self.get_var('n%s-%s' % (spic2, ion2))
 
             tg = self.get_var('tg')
-<<<<<<< HEAD
             awg1 = uni.weightdic[spic1] * uni.amu
             awg2 = uni.weightdic[spic2] * uni.amu
-=======
-            awg1 = uni.weightdic[spic1] * uni.amu.value
-            awg2 = uni.weightdic[spic2] * uni.amu.value
->>>>>>> 40470f37
 
             scr1 = np.sqrt(8.0 * uni.kboltzmann.value * tg / uni.pi)
 
@@ -1731,13 +1575,14 @@
             are needed.
         """
         from astropy.units import Quantity
+        uni = Bifrost_units()
         if self.hion:
             ne = self.get_var('hionne')[sx, sy, sz]
         else:
             ee = self.get_var('ee')[sx, sy, sz]
-            ee = ee * self.params['u_ee']
+            ee = ee * uni.u_ee
             eostab = Rhoeetab(fdir=self.fdir)
-            rho = self.r[sx, sy, sz] * self.params['u_r']   # to cm^-3
+            rho = self.r[sx, sy, sz] * uni.u_r   # to cm^-3
             ne = eostab.tab_interp(rho, ee, order=1)
         return Quantity(ne, unit='1/cm3')
 
@@ -1753,6 +1598,7 @@
             are needed.
         """
         from astropy.units import Quantity
+        uni = Bifrost_units()
         if self.hion:
             shape = [6, ]
             # calculate size of slices to determine array shape
@@ -1766,9 +1612,9 @@
                 nv = self.get_var('n%i' % (k + 1))
                 nh[k] = nv[sx, sy, sz]
         else:
-            rho = self.r[sx, sy, sz] * self.params['u_r']
+            rho = self.r[sx, sy, sz] * uni.u_r
             subsfile = os.path.join(self.fdir, 'subs.dat')
-            tabfile = os.path.join(self.fdir, self.params['tabinputfile'].strip())
+            tabfile = os.path.join(self.fdir, self.params['tabinputfile'][self.snapInd].strip())
             tabparams = []
             if os.access(tabfile, os.R_OK):
                 tabparams = read_idl_ascii(tabfile)
@@ -2079,21 +1925,14 @@
                            order=order).reshape(new_x.shape)
 
 
-<<<<<<< HEAD
 class Bifrost_units(object):
 
-=======
-class Bifrost_units():
-    import scipy.constants as const
-    from astropy import constants as aconst
->>>>>>> 40470f37
     """
     Bifrost_units.py
     Created by Mikolaj Szydlarski on 2017-01-20.
     Copyright (c) 2014, ITA UiO - All rights reserved.
     """
 
-<<<<<<< HEAD
     def __init__(self,filename='mhd.in'):
         import scipy.constants as const
         from astropy import constants as aconst
@@ -2222,113 +2061,6 @@
         self.u1dic = {'h': 1., 'he': 2., 'c': 6., 'n': 9.,  'o': 4.,  'ne': 5.,
                  'na': 1., 'mg': 2., 'al': 1., 'si': 5.7, 's': 4.1, 'k': 1.,
                  'ca': 2.2, 'cr': 7.2, 'fe': 42.7, 'ni': 10.5}
-=======
-    u_l = 1e8
-    u_t = 1e2
-    u_r = 1e-7
-    u_u = u_l / u_t
-    u_p = u_r * (u_l / u_t)**2          # Pressure [dyne/cm2]
-    u_kr = 1 / (u_r * u_l)               # Rosseland opacity [cm2/g]
-    u_ee = u_u**2
-    u_e = u_r * u_ee
-    u_te = u_e / u_t * u_l               # Box therm. em. [erg/(s ster cm2)]
-    mu = 0.8
-    u_n = 3.00e+10                  # Denisty number n_0 * 1/cm^3
-    k_b = aconst.k_B.to('erg/K')  # 1.380658E-16 Boltzman's cst. [erg/K]
-    m_h = const.m_n / const.gram  # 1.674927471e-24
-    m_he = 6.65e-24
-    m_p = mu * m_h   # Mass per particle
-    m_e = const.m_e / const.gram  # 9.1093897E-28
-    u_tg = (m_h / k_b) * u_ee
-    u_tge = (m_e / k_b) * u_ee
-    pi = const.pi
-    u_b = u_u * np.sqrt(4. * pi * u_r)
-
-    usi_l = u_l * const.centi  # 1e6
-    usi_r = u_r * const.gram  # 1e-4
-    usi_u = usi_l / u_t
-    usi_p = usi_r * (usi_l / u_t)**2       # Pressure [N/m2]
-    usi_kr = 1 / (usi_r * usi_l)            # Rosseland opacity [m2/kg]
-    usi_ee = usi_u**2
-    usi_e = usi_r * usi_ee
-    usi_te = usi_e / u_t * usi_l            # Box therm. em. [J/(s ster m2)]
-    ksi_b = aconst.k_B.to('J/K')  # 1.380658E-23 Boltzman's cst. [J/K]
-    msi_h = const.m_n  # 1.674927471e-27
-    msi_he = 6.65e-27
-    msi_p = mu * msi_h  # Mass per particle
-    usi_tg = (msi_h / ksi_b) * usi_ee
-    msi_e = const.m_e  # 9.1093897e-31
-    usi_b = u_b * 1e-4
-
-    # Solar gravity
-    gsun = 27400.0  # (cgs)
-
-    # --- ideal gas
-    gamma = 1.667
-
-    # --- physical constants and other useful quantities
-    clight = aconst.c.to('cm/s')  # 2.99792458E+10 Speed of light [cm/s]
-    hplanck = aconst.h.to('erg s')  # 6.6260755E-27 Planck's constant [erg s]
-    kboltzmann = aconst.k_B.to('erg/K')  # 1.380658E-16 Boltzman's cst. [erg/K]
-    amu = aconst.u.to('g')  # 1.6605402E-24 Atomic mass unit [g]
-    amusi = aconst.u.to('kg')  # 1.6605402E-27 Atomic mass unit [kg]
-    m_electron = aconst.m_e.to('g')  # 9.1093897E-28 Electron mass [g]
-    q_electron = 4.80325E-10    # Electron charge [esu]
-    qsi_electron = aconst.e  # 1.6021765e-19 Electron charge [C]
-    rbohr = aconst.a0.to('cm')  # 5.29177349e-9 bohr radius [cm]
-    e_rydberg = 2.1798741e-11  # ion. pot. hydrogen [erg]
-    eh2diss = 4.478          # H2 dissociation energy [eV]
-    pie2_mec = 0.02654        # pi e^2 / m_e c [cm^2 Hz]
-    # 5.670400e-5 Stefan-Boltzmann constant [erg/(cm^2 s K^4)]
-    stefboltz = aconst.sigma_sb.to('erg/(cm2 s K4)')
-    mion = m_h            # Ion mass [g]
-    r_ei = 1.44E-7        # e^2 / kT = 1.44x10^-7 T^-1 cm
-
-    # --- Unit conversions
-    ev_to_erg = const.eV / const.erg  # 1.60217733e-12 one electronvolt [erg]
-    ev_to_j = const.eV  # 1.60217733e-19 one electronvolt [j]
-    nm_to_m = const.nano  # 1.0e-09
-    cm_to_m = const.centi  # 1.0e-02
-    km_to_m = const.kilo  # 1.0e+03
-    erg_to_joule = const.erg  # 1.0e-07
-    g_to_kg = const.gram  # 1.0e-03
-    micron_to_nm = 1.0e+03
-    megabarn_to_m2 = 1.0e-22
-    atm_to_pa = const.atm  # 1.0135e+05 atm to pascal (n/m^2)
-    dyne_cm2_to_pascal = 0.1
-    k_to_ev = 8.621738E-5    # KtoeV
-    ev_to_k = 11604.50520    # eVtoK
-    ergd2wd = 0.1
-    grph = 2.27e-24
-    permsi = 8.85e-12  # Permitivitty in vacuum (F/m)
-    cross_p = 1.59880e-14
-    cross_he = 9.10010e-17
-
-    # Dissociation energy of H2 [eV] from Barklem & Collet (2016)
-    di = 4.478007
-
-    atomdic = {'h': 1, 'he': 2, 'c': 3, 'n': 4, 'o': 5, 'ne': 6, 'na': 7,
-               'mg': 8, 'al': 9, 'si': 10, 's': 11, 'k': 12, 'ca': 13,
-               'cr': 14, 'fe': 15, 'ni': 16}
-    abnddic = {'h': 12.0, 'he': 11.0, 'c': 8.55, 'n': 7.93, 'o': 8.77,
-               'ne': 8.51, 'na': 6.18, 'mg': 7.48, 'al': 6.4, 'si': 7.55,
-               's': 5.21, 'k': 5.05, 'ca': 6.33, 'cr': 5.47, 'fe': 7.5,
-               'ni': 5.08}
-    weightdic = {'h': 1.008, 'he': 4.003, 'c': 12.01, 'n': 14.01,
-                 'o': 16.00, 'ne': 20.18, 'na': 23.00, 'mg': 24.32,
-                 'al': 26.97, 'si': 28.06, 's': 32.06, 'k': 39.10,
-                 'ca': 40.08, 'cr': 52.01, 'fe': 55.85, 'ni': 58.69}
-    xidic = {'h': 13.595, 'he': 24.580, 'c': 11.256, 'n': 14.529,
-             'o': 13.614, 'ne': 21.559, 'na': 5.138, 'mg': 7.644,
-             'al': 5.984, 'si': 8.149, 's': 10.357, 'k': 4.339,
-             'ca': 6.111, 'cr': 6.763, 'fe': 7.896, 'ni': 7.633}
-    u0dic = {'h': 2., 'he': 1., 'c': 9.3, 'n': 4., 'o': 8.7,
-             'ne': 1., 'na': 2., 'mg': 1., 'al': 5.9, 'si': 9.5, 's': 8.1,
-             'k': 2.1, 'ca': 1.2, 'cr': 10.5, 'fe': 26.9, 'ni': 29.5}
-    u1dic = {'h': 1., 'he': 2., 'c': 6., 'n': 9.,  'o': 4.,  'ne': 5.,
-             'na': 1., 'mg': 2., 'al': 1., 'si': 5.7, 's': 4.1, 'k': 1.,
-             'ca': 2.2, 'cr': 7.2, 'fe': 42.7, 'ni': 10.5}
->>>>>>> 40470f37
 
 
 class Rhoeetab:
@@ -2900,11 +2632,7 @@
 
     print('ionpopulation: reading species %s and level %s' % (elem, lvl))
 
-<<<<<<< HEAD
     uni = Bifrost_units()
-=======
-    uni = Bifrost_units
->>>>>>> 40470f37
 
     totconst = 2.0 * uni.pi * uni.m_electron.value * uni.k_b.value / \
         uni.hplanck.value / uni.hplanck.value
@@ -2913,11 +2641,7 @@
 
     for ibnd in uni.abnddic.keys():
         abnddic = 10**(uni.abnddic[ibnd] - 12.0)
-<<<<<<< HEAD
         abnd[count] = abnddic * uni.weightdic[ibnd] * uni.amu
-=======
-        abnd[count] = abnddic * uni.weightdic[ibnd] * uni.amu.value
->>>>>>> 40470f37
         count += 1
 
     abnd = abnd / np.sum(abnd)
@@ -2937,17 +2661,10 @@
     else:
         if lvl == '1':
             return (1.0 - ifracpos) * c2 * (uni.u_r / (uni.weightdic[elem] *
-<<<<<<< HEAD
                                                        uni.amu))
         else:
             return ifracpos * c2 * (uni.u_r / (uni.weightdic[elem] *
                                                uni.amu))
-=======
-                                                       uni.amu.value))
-        else:
-            return ifracpos * c2 * (uni.u_r / (uni.weightdic[elem] *
-                                               uni.amu.value))
->>>>>>> 40470f37
 
 
 def read_cross_txt(filename):
