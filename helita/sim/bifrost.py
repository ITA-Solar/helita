"""
Set of programs to read and interact with output from Bifrost
"""

# import builtin modules
import os
import functools
import weakref
from glob import glob
import warnings
import time
import ast
import collections

# import external public modules
import numpy as np
from scipy import interpolate
from scipy.ndimage import map_coordinates

# import internal modules
from .load_quantities import *
from .load_arithmetic_quantities import *
from . import load_fromfile_quantities 
from .tools import *
from . import document_vars
from . import file_memory

whsp = '  '


class BifrostData(object):
    """
    Reads data from Bifrost simulations in native format.

    Parameters
    ----------
    file_root - string
        Basename for all file names (without underscore!). Snapshot number
        will be added afterwards, and directory will be added before.
    snap - integer, optional
        Snapshot number. If None, will read first snapshot in sequence.
    meshfile - string, optional
        File name (including full path) for file with mesh. If set
        to None (default), a uniform mesh will be created.
    fdir - string, optional
        Directory where simulation files are. Must be a real path.
    verbose - bool, optional
        If True, will print out more diagnostic messages
    dtype - string, optional
        Data type for reading variables. Default is 32 bit float.
    big_endian - string, optional
        If True, will read variables in big endian. Default is False
        (reading in little endian).
    ghost_analyse - bool, optional
        If True, will read data from ghost zones when this is saved
        to files. Default is never to read ghost zones.
    cstagop - bool, optional
        Use true only if data is too big to load. Danger:
        it will do quantity operations without correcting the stagger mesh.
    lowbus  - bool, optional
        Use True only if data is too big to load. It will do cstagger
        operations layer by layer using threads (slower).
    numThreads - integer, optional
        number of threads for certain operations that use parallelism.
    fast - whether to read data "fast", by only reading the requested data.
        implemented as a flag, with False as default, for backwards 
        compatibility; some previous codes may have assumed non-requested 
        data was read. To avoid issues, just ensure you use get_var() 
        every time you want to have data, and don't assume things exist 
        (e.g. self.bx) unless you do get_var for that thing 
        (e.g. get_var('bx')).

    Examples
    --------
    This reads snapshot 383 from simulation "cb24bih", whose file
    root is "cb24bih", and is found at directory /data/cb24bih:

    >>> a = BifrostData("cb24bih", snap=383, fdir="/data/cb24bih")

    Scalar variables do not need de-staggering and are available as
    memory map (only loaded to memory when needed), e.g.:

    >>> a.r.shape
    (504, 504, 496)

    Composite variables need to be obtained by get_var():

    >>> vx = a.get_var("ux")
    """

    snap = None

    def __init__(self, file_root, snap=None, meshfile=None, fdir='.', 
                 fast=False, verbose=True, dtype='f4', big_endian=False, 
                 cstagop=True, ghost_analyse=False, lowbus=False, 
                 numThreads=1, params_only=False, sel_units=None, 
                 use_relpath=False, stagger_kind = 'stagger',
                 iix=None, iiy=None, iiz=None):
        """
        Loads metadata and initialises variables.
        """
        self.fdir = fdir if use_relpath else os.path.abspath(fdir)
        self.verbose = verbose
        self.cstagop = cstagop
        self.lowbus = lowbus
        self.numThreads = numThreads
        self.file_root = os.path.join(self.fdir, file_root)
        self.root_name = file_root
        self.meshfile = meshfile
        self.ghost_analyse = ghost_analyse
        self.stagger_kind = stagger_kind
        self.sel_units = sel_units 
        self.numThreads = numThreads
        self.fast = fast
        self._fast_skip_flag = False if fast else None  # None-> never skip

        setattr(self, document_vars.LOADING_LEVEL, -1) # tells how deep we are into loading a quantity now.

        # endianness and data type
        if big_endian:
            self.dtype = '>' + dtype
        else:
            self.dtype = '<' + dtype
        self.hion = False
        self.heion = False

        try:
            tmp = find_first_match("%s*idl" % file_root, fdir)
        except IndexError:
            try:
                tmp = find_first_match("%s*idl.scr" % file_root, fdir)
            except IndexError:
                try:
                    tmp = find_first_match("mhd.in", fdir)
                except IndexError:
                    raise ValueError(("(EEE) init: no .idl or mhd.in files "
                                      "found"))
        self.uni = Bifrost_units(filename=tmp, fdir=fdir)

        self.set_snap(snap, True, params_only=params_only)

        self.set_domain_iiaxes(iix=iix, iiy=iiy, iiz=iiz, internal=False)

        self.genvar()
        self.transunits = False
        self.cross_sect = cross_sect_for_obj(self)
        if 'tabinputfile' in self.params.keys(): 
            tabfile = os.path.join(self.fdir, self.get_param('tabinputfile').strip())
            if os.access(tabfile, os.R_OK):
                self.rhoee = Rhoeetab(tabfile=tabfile, fdir=fdir, radtab=True)

        document_vars.create_vardict(self)
        document_vars.set_vardocs(self)

    def __call__(self, var, *args, **kwargs):
        '''equivalent to self.get_var(var, *args, **kwargs)'''
        __tracebackhide__ = True  # hide this func from error traceback stack
        return self.get_var(var, *args, **kwargs)

    def __getitem__(self, i):
        '''sets snap to i then returns self.

        i: string, or anything which can index a list
            string --> set snap to int(i)
            else --> set snap to self.get_snaps()[i]

        Example usage:
            bb = BifrostData(...)
            bb['3']('r')
            # is equivalent to: bb.set_snap(3); bb.get_var('r')
            bb[3]('r')
            # is equivalent to: bb.set_snap(bb.get_snaps()[3]); bb.get_var('r')
            #   if the existing snaps are [0,1,2,3,...], this is equivalent to bb['3']('r')
            #   if the existing snaps are [4,5,6,7,...], this is equivalent to bb['7']('r')
        '''
        if isinstance(i, str):
            self.set_snap(int(i))
        else:
            self.set_snap(self.get_snaps()[i])
        return self
    
    def _set_snapvars(self, firstime=False):
        """
            Sets list of avaible variables
        """
        self.snapvars = ['r', 'px', 'py', 'pz', 'e']
        self.auxvars = self.get_param('aux', error_prop=True).split()
        if self.do_mhd:
            self.snapvars += ['bx', 'by', 'bz']
        self.hionvars = []
        self.heliumvars = []
        if self.get_param('do_hion', default=0) > 0:
            self.hionvars = ['hionne', 'hiontg', 'n1',
                             'n2', 'n3', 'n4', 'n5', 'n6', 'nh2']
            self.hion = True
        if self.get_param('do_helium', default=0) > 0:
            self.heliumvars = ['nhe1', 'nhe2', 'nhe3']
            self.heion = True
        self.compvars = ['ux', 'uy', 'uz', 's', 'ee']
        self.simple_vars = self.snapvars + self.auxvars + self.hionvars + \
            self.heliumvars
        self.auxxyvars = []
        # special case for the ixy1 variable, lives in a separate file
        if 'ixy1' in self.auxvars:
            self.auxvars.remove('ixy1')
            self.auxxyvars.append('ixy1')
        self.vars2d = []
        # special case for 2D variables, stored in a separate file
        for var in self.auxvars:
            if any(i in var for i in ('xy', 'yz', 'xz')):
                self.auxvars.remove(var)
                self.vars2d.append(var)

    def set_snap(self, snap, firstime=False, params_only=False):
        """
        Reads metadata and sets variable memmap links for a given snapshot
        number.
        Parameters
        ----------
        snap - integer or array
            Number of simulation snapshot to load.
        """
        if snap is None:
            try:
                tmp = sorted(glob("%s*idl" % self.file_root))[0]
                snap_string = tmp.split(
                    self.file_root + '_')[-1].split(".idl")[0]
                if snap_string.isdigit():
                    snap = int(snap_string)
                else:
                    tmp = glob("%s.idl" % self.file_root)
                    snap = 0
            except Exception:
                try:
                    tmp = sorted(glob("%s*idl.scr" % self.file_root))[0]
                    snap = -1
                except IndexError:
                    try:
                        tmp = glob("%s.idl" % self.file_root)
                        snap = 0
                    except IndexError:
                        raise ValueError(("(EEE) set_snap: snapshot not defined "
                                      "and no .idl files found"))

        def snap_str_from_snap(snap):
            if snap == 0:
                return ''
            else:
                return '_%03i' % snap

        self.snap = snap
        if np.shape(self.snap) != ():
            self.snap_str = []
            for num in snap:
                self.snap_str.append(snap_str_from_snap(num))
        else:
            self.snap_str = snap_str_from_snap(snap)
        self.snapInd = 0

        self._read_params(firstime=firstime)
        # Read mesh for all snaps because meshfiles could differ
        self.__read_mesh(self.meshfile, firstime=firstime)
        # variables: lists and initialisation
        self._set_snapvars(firstime=firstime)
        # Do not call if params_only requested
        if(not params_only):
            self._init_vars(firstime=firstime)

    def _read_params(self, firstime=False):
        """
        Reads parameter file (.idl)
        """
        if np.shape(self.snap) == ():
            snap = [self.snap]
            snap_str = [self.snap_str]
        else:
            snap = self.snap
            snap_str = self.snap_str

        filename = []
        self.paramList = []

        for i, num in enumerate(snap):
            if num < 0:
                filename.append(self.file_root + '.idl.scr')
            elif num == 0:
                filename.append(self.file_root + '.idl')
            else:
                filename.append(self.file_root + snap_str[i] + '.idl')

        for file in filename:
            self.paramList.append(read_idl_ascii(file,firstime=firstime, obj=self))

        # assign some parameters as attributes
        for params in self.paramList:
            for p in ['x', 'y', 'z', 'b']:
                try:
                    setattr(self, 'n' + p, params['m' + p])
                except KeyError:
                    raise KeyError(('read_params: could not find '
                                    'm%s in idl file!' % p))
            for p in ['dx', 'dy', 'dz', 'do_mhd']:
                try:
                    setattr(self, p, params[p])
                except KeyError:
                    raise KeyError(('read_params: could not find '
                                    '%s in idl file!' % p))
            try:
                if ((params['boundarychk'] == 1) and (params['isnap'] !=0)):
                    self.nzb = self.nz + 2 * self.nb
                else:
                    self.nzb = self.nz
                if ((params['boundarychky'] == 1) and (params['isnap'] !=0)):
                    self.nyb = self.ny + 2 * self.nb
                else:
                    self.nyb = self.ny
                if ((params['boundarychkx'] == 1) and (params['isnap'] !=0)):
                    self.nxb = self.nx + 2 * self.nb
                else:
                    self.nxb = self.nx
            except KeyError:
                self.nzb = self.nz
                self.nyb = self.ny
                self.nxb = self.nx
            # check if units are there, if not use defaults and print warning
            unit_def = {'u_l': 1.e8, 'u_t': 1.e2, 'u_r': 1.e-7,
                        'u_b': 1.121e3, 'u_ee': 1.e12}
            for unit in unit_def:
                if unit not in params:
                    default = unit_def[unit]
                    if hasattr(self, 'uni'):
                        default = getattr(self.uni, unit, default)
                    if getattr(self, 'verbose', True):
                        print("(WWW) read_params:"" %s not found, using "
                              "default of %.3e" % (unit, default), 2*whsp,
                              end="\r", flush=True)
                    params[unit] = default

        self.params = {}
        for key in self.paramList[0]:
            self.params[key] = np.array(
                [self.paramList[i][key] for i in range(0, len(self.paramList))    \
                    if key in self.paramList[i].keys()])
                    # the if statement is required in case extra params in 
                    # self.ParmList[0]
        self.time = self.params['t']
        if self.sel_units=='cgs': 
            self.time *= self.uni.uni['t']

    def get_param(self, param, default=None, warning=None, error_prop=None):
        ''' get param via self.params[param][self.snapInd].

        if param not in self.params.keys(), then the following kwargs may play a role:
            default: None (default) or any value.
                return this value (eventually) instead. (check warning and error_prop first.)
            warning: None (default) or any Warning or string.
                if not None, do warnings.warn(warning).
            error_prop: None (default), True, or any Exception object.
                None --> ignore this kwarg.
                True --> raise the original KeyError caused by trying to get self.params[param].
                else --> raise error_prop from None.
        '''
        try:
            p = self.params[param]
        except KeyError as err_triggered:
            if (warning is not None) and (self.verbose):
                warnings.warn(warning)
            if error_prop is not None:
                if isinstance(error_prop, BaseException):
                    raise error_prop from None  # "from None" --> show just this error, not also err_triggered
                elif error_prop:
                    raise err_triggered
            return default
        else:
            p = p[self.snapInd]
        return p

    def get_params(self, *params, **kw):
        '''return a dict of the values of params in self.
        Equivalent to {p: self.get_param(p, **kw) for p in params}.
        '''
        return {p: self.get_param(p, **kw) for p in params}
        
    def __read_mesh(self, meshfile, firstime=False):
        """
        Reads mesh file
        """
        if meshfile is None:
            meshfile = os.path.join(
                self.fdir, self.get_param('meshfile', error_prop=True).strip())
        if os.path.isfile(meshfile):
            f = open(meshfile, 'r')
            for p in ['x', 'y', 'z']:
                dim = int(f.readline().strip('\n').strip())
                assert dim == getattr(self, 'n' + p)
                # quantity
                setattr(self, p, np.array(
                    [float(v) for v in f.readline().strip('\n').split()]))
                # quantity "down"
                setattr(self, p + 'dn', np.array(
                    [float(v) for v in f.readline().strip('\n').split()]))
                # up derivative of quantity
                setattr(self, 'd%sid%sup' % (p, p), np.array(
                    [float(v) for v in f.readline().strip('\n').split()]))
                # down derivative of quantity
                setattr(self, 'd%sid%sdn' % (p, p), np.array(
                    [float(v) for v in f.readline().strip('\n').split()]))
            f.close()
            if self.ghost_analyse:
                # extend mesh to cover ghost zones
                self.z = np.concatenate((self.z[0] - np.linspace(
                    self.dz * self.nb, self.dz, self.nb),
                    self.z, self.z[-1] + np.linspace(
                    self.dz, self.dz * self.nb, self.nb)))
                self.zdn = np.concatenate((self.zdn[0] - np.linspace(
                    self.dz * self.nb, self.dz, self.nb),
                    self.zdn, (self.zdn[-1] + np.linspace(
                        self.dz, self.dz * self.nb, self.nb))))
                self.dzidzup = np.concatenate((
                    np.repeat(self.dzidzup[0], self.nb),
                    self.dzidzup,
                    np.repeat(self.dzidzup[-1], self.nb)))
                self.dzidzdn = np.concatenate((
                    np.repeat(self.dzidzdn[0], self.nb),
                    self.dzidzdn,
                    np.repeat(self.dzidzdn[-1], self.nb)))
                self.nx = self.nxb
                self.ny = self.nyb
                self.nz = self.nzb
        else:  # no mesh file
            if self.dx == 0.0:
                self.dx = 1.0
            if self.dy == 0.0:
                self.dy = 1.0
            if self.dz == 0.0:
                self.dz = 1.0
            if self.verbose and firstime:
                warnings.warn(('Mesh file {mf} does not exist. Creating uniform grid '
                               'with (dx,dy,dz)=({dx:.2e},{dy:.2e},{dz:.2e})').format(
                               mf=repr(meshfile), dx=self.dx, dy=self.dy, dz=self.dz))
            # x
            self.x = np.arange(self.nx) * self.dx
            self.xdn = self.x - 0.5 * self.dx
            self.dxidxup = np.zeros(self.nx) + 1. / self.dx
            self.dxidxdn = np.zeros(self.nx) + 1. / self.dx
            # y
            self.y = np.arange(self.ny) * self.dy
            self.ydn = self.y - 0.5 * self.dy
            self.dyidyup = np.zeros(self.ny) + 1. / self.dy
            self.dyidydn = np.zeros(self.ny) + 1. / self.dy
            # z
            if self.ghost_analyse:
                self.nx = self.nxb
                self.ny = self.nyb
                self.nz = self.nzb
            self.z = np.arange(self.nz) * self.dz
            self.zdn = self.z - 0.5 * self.dz
            self.dzidzup = np.zeros(self.nz) + 1. / self.dz
            self.dzidzdn = np.zeros(self.nz) + 1. / self.dz

        for x in ('x', 'y', 'z'):
            setattr(self, x, getattr(self, x)[getattr(self, 'ii'+x, slice(None))])

        for x in ('x', 'y', 'z'):
            xcoords = getattr(self, x)
            if len(xcoords) > 1:
                dx1d = np.gradient(xcoords)
            else:
                dx1d = np.zeros(len(xcoords))
            setattr(self, 'd'+x+'1d', dx1d)
        
        if self.sel_units=='cgs': 
            self.x *= self.uni.uni['l']
            self.y *= self.uni.uni['l']
            self.z *= self.uni.uni['l']
            self.zdn *= self.uni.uni['l']
            self.dx *= self.uni.uni['l']
            self.dy *= self.uni.uni['l']
            self.dz *= self.uni.uni['l']
            self.dx1d *= self.uni.uni['l']
            self.dy1d *= self.uni.uni['l']
            self.dz1d *= self.uni.uni['l']
            
            self.dxidxup /= self.uni.uni['l']
            self.dxidxdn /= self.uni.uni['l']
            self.dyidyup /= self.uni.uni['l']
            self.dyidydn /= self.uni.uni['l']
            self.dzidzup /= self.uni.uni['l']
            self.dzidzdn /= self.uni.uni['l']  
        
        self.transunits = False
        
    def _init_vars(self, firstime=False,  fast=None, *args, **kwargs):
        """
        Memmaps "simple" variables, and maps them to methods.
        Also, sets file name[s] from which to read a data
        
        fast: None, True, or False.
            whether to only read density (and not all the other variables).
            if None, use self.fast instead.
        """
        fast = fast if fast is not None else self.fast
        if self._fast_skip_flag is True:
            return
        elif self._fast_skip_flag is False:
            self._fast_skip_flag = True # swaps flag to True, then runs the rest of the code (this time around).
        # else, fast_skip_flag is None, so the code should never be skipped.
        # as long as fast is False, fast_skip_flag should be None.

        self.variables = {}
        for var in self.simple_vars:
            try:
                self.variables[var] = self._get_simple_var(
                    var, *args, **kwargs)
                setattr(self, var, self.variables[var])
            except Exception as err:
                if self.verbose:
                    if firstime:
                        print('(WWW) init_vars: could not read '
                            'variable {} due to {}'.format(var, err))
        for var in self.auxxyvars:
            try:
                self.variables[var] = self._get_simple_var_xy(var, *args,
                                                              **kwargs)
                setattr(self, var, self.variables[var])
            except Exception as err:
                if self.verbose:
                    if firstime:
                        print('(WWW) init_vars: could not read '
                            'variable {} due to {}'.format(var, err))
        rdt = self.r.dtype
        if self.stagger_kind == 'cstagger': 
            if (self.nz > 1): 
                cstagger.init_stagger(self.nz, self.dx, self.dy, self.z.astype(rdt),
                                  self.zdn.astype(rdt), self.dzidzup.astype(rdt),
                                  self.dzidzdn.astype(rdt))
                self.cstagger_exists = True   # we can use cstagger methods!
            else:
                cstagger.init_stagger_mz1d(self.nz, self.dx, self.dy, self.z.astype(rdt))
                self.cstagger_exists = True  # we must avoid using cstagger methods.
        else: 
            self.cstagger_exists = True

    def get_varTime(self, var, snap=None, iix=None, iiy=None, iiz=None, 
                    print_freq=None, 
                    *args__get_var, **kw__get_var):
        """
        Reads a given variable as a function of time.

        Parameters
        ----------
        var - string
            Name of the variable to read. Must be a valid Bifrost variable name,
            see Bifrost.get_var().
        snap - array of integers
            Snapshot numbers to read.
        iix -- integer or array of integers, optional
            reads yz slices.
        iiy -- integer or array of integers, optional
            reads xz slices.
        iiz -- integer or array of integers, optional
            reads xy slices.
        print_freq - number, default 2
            print progress update every print_freq seconds.
            Use print_freq < 0 to never print update.
            Use print_freq ==0 to print all updates.

        additional *args and **kwargs are passed to get_var.
        """
        # set print_freq
        if print_freq is None:
            if not self.verbose:
                print_freq = -1  # never print.
            print_freq = getattr(self, 'print_freq', 2) # default 2
        else:
            setattr(self, 'print_freq', print_freq)

        # set snap
        if snap is None:
            snap = kw__get_var.pop('snaps', None) # look for 'snaps' kwarg
            if snap is None:
                snap = self.snap
        snap = np.array(snap, copy=False)
        if len(snap.shape)==0:
            raise ValueError('Expected snap to be list (in get_varTime) but got snap={}'.format(snap))
        if not np.array_equal(snap, self.snap):
            self.set_snap(snap)
            self.variables={}

        # set iix,iiy,iiz; figure out dimensions of return array
        self.set_domain_iiaxes(iix=iix, iiy=iiy, iiz=iiz, internal=False)

        snapLen = np.size(self.snap)
        value = np.empty([self.xLength, self.yLength, self.zLength, snapLen])

        remembersnaps = self.snap                   # remember self.snap (restore later if crash)
        if hasattr(self, 'recoverData'):
            delattr(self, 'recoverData')            # smash any existing saved data
        timestart = now = time.time()               # track timing, so we can make updates.
        printed_update  = False
        def _print_clearline(N=100):        # clear N chars, and move cursor to start of line.
            print('\r'+ ' '*N +'\r',end='') # troubleshooting: ensure end='' in other prints.
        try:
            for it in range(0, snapLen):
                self.snapInd = it
                # print update if it is time to print update
                if (print_freq >= 0) and (time.time() - now > print_freq):
                    _print_clearline()
                    print('Getting {:^10s}; at snap={:2d} (snap_it={:2d} out of {:2d}).'.format(
                                    var,     snap[it],         it,    snapLen        ), end='')
                    now = time.time()
                    print(' Total time elapsed = {:.1f} s'.format(now - timestart), end='')
                    printed_update=True
                    
                # actually get the values here:
                value[..., it] = self.get_var(var, snap=snap[it],
                                              *args__get_var, **kw__get_var)
        except:   # here it is ok to except all errors, because we always raise.
            if it > 0:
                self.recoverData = value[..., :it]   # save data 
                if self.verbose:
                    print(('Crashed during get_varTime, but managed to get data from {} '
                           'snaps before crashing. Data was saved and can be recovered '
                           'via self.recoverData.'.format(it)))
            raise
        finally:
            self.set_snap(remembersnaps)             # restore snaps
            if printed_update:
                _print_clearline()
                print('Completed in {:.1f} s'.format(time.time() - timestart), end='\r')
        
        return value

    def set_domain_iiaxis(self, iinum=None, iiaxis='x'):
        """
        Sets iix=iinum and xLength=len(iinum). (x=iiaxis)
        if iinum is a slice, use self.nx (or self.nzb, for x='z') to determine xLength.

        Also, if we end up using a non-None slice, disable cstagop.
        TODO: maybe we can leave cstagop=True if stagger_kind != 'cstagger' ?

        Parameters
        ----------
        iinum - slice, int, list, array, or None (default)
            Slice to be taken from get_var quantity in that axis (iiaxis)
            int --> convert to slice(iinum, iinum+1) (to maintain dimensions of output)
            None --> don't change existing self.iix (or iiy or iiz).
                     if it doesn't exist, set it to slice(None).
            To set existing self.iix to slice(None), use iinum=slice(None).
        iiaxis - string
            Axis from which the slice will be taken ('x', 'y', or 'z')

        Returns True if any changes were made, else None.
        """
        iix = 'ii' + iiaxis
        if hasattr(self, iix):
            # if iinum is None or self.iix == iinum, do nothing and return nothing.
            if (iinum is None):
                return None
            elif np.all(iinum == getattr(self, iix)):
                return None

        if iinum is None:
            iinum = slice(None)

        if not np.array_equal(iinum, slice(None)):
            # smash self.variables. Necessary, since we will change the domain size.
            self.variables={}

        if isinstance(iinum, (int, np.integer)): # we convert to slice, to maintain dimensions of output.
            iinum = slice(iinum, iinum+1)  # E.g. [0,1,2][slice(1,2)] --> [1]; [0,1,2][1] --> 1

        # set self.iix
        setattr(self, iix, iinum)
        if self.verbose:
            # convert iinum to string that wont be super long (in case iinum is a long list)
            try:
                assert len(iinum)>20
            except (TypeError, AssertionError):
                iinumprint = iinum
            else:
                iinumprint = 'list with length={:4d}, min={:4d}, max={:4d}, x[1]={:2d}'
                iinumprint = iinumprint.format(len(iinum), min(iinum), max(iinum), iinum[1])
            # print info.
            print('(set_domain) {}: {}'.format(iix, iinumprint),
                  whsp*4, end="\r",flush=True)

        #set self.xLength
        if isinstance(iinum, slice):
            nx = getattr(self, 'n'+iiaxis+'b')
            indSize = len(range(*iinum.indices(nx)))
        else:
            iinum = np.asarray(iinum)
            if iinum.dtype == 'bool':
                indSize = np.sum(iinum)
            else:
                indSize = np.size(iinum)
        setattr(self, iiaxis + 'Length', indSize)

        return True

    def set_domain_iiaxes(self, iix=None, iiy=None, iiz=None, internal=False):
        '''sets iix, iiy, iiz, xLength, yLength, zLength.
        iix: slice, int, list, array, or None (default)
            Slice to be taken from get_var quantity in x axis
            None --> don't change existing self.iix.
                     if self.iix doesn't exist, set it to slice(None).
            To set existing self.iix to slice(None), use iix=slice(None).
        iiy, iiz: similar to iix.
        internal: bool (default: False)
            if internal and self.cstagop, don't change slices.
            internal=True inside get_var.

        updates x, y, z, dx1d, dy1d, dz1d afterwards, if any domains were changed.
        '''
        AXES = ('x', 'y', 'z')
        if internal and self.cstagop:
            # we slice at the end, only. For now, set all to slice(None)
            slices = (slice(None), slice(None), slice(None))
        else:
            slices = (iix, iiy, iiz)

        any_domain_changes = False
        for x, iix in zip(AXES, slices):
            domain_changed     = self.set_domain_iiaxis(iix, x)
            any_domain_changes = any_domain_changes or domain_changed

        # update x, y, z, dx1d, dy1d, dz1d appropriately.
        if any_domain_changes:
            self.__read_mesh(self.meshfile, firstime=False)

    def genvar(self): 
        '''
        Dictionary of original variables which will allow to convert to cgs. 
        '''
        self.varn={}
        self.varn['rho']= 'r'
        self.varn['tg'] = 'tg'
        self.varn['pg'] = 'p'
        self.varn['ux'] = 'ux'
        self.varn['uy'] = 'uy'
        self.varn['uz'] = 'uz'
        self.varn['e']  = 'e'
        self.varn['bx'] = 'bx'
        self.varn['by'] = 'by'
        self.varn['bz'] = 'bz'
    
    @document_vars.quant_tracking_top_level
    def _load_quantity(self, var, cgsunits=1.0, **kwargs):
        '''helper function for get_var; actually calls load_quantities for var.'''
        __tracebackhide__ = True  # hide this func from error traceback stack
        # look for var in self.variables
        if var in self.variables:                 # if var is still in memory,
            return self.variables[var] * cgsunits  # load from memory instead of re-reading.
        # Try to load simple quantities.
        val = load_fromfile_quantities.load_fromfile_quantities(self, var,
                                                save_if_composite=True, **kwargs)
        if val is None:
            # Try to load "regular" quantities
            val = load_quantities(self, var, **kwargs)
        if val is None:
            # Try to load "arithmetic" quantities.
            val = load_arithmetic_quantities(self, var, **kwargs) 

        return val

    def get_var(self, var, snap=None, *args, iix=None, iiy=None, iiz=None, **kwargs):
        """
        Reads a variable from the relevant files.

        Parameters
        ----------
        var - string
            Name of the variable to read. Must be Bifrost internal names.
        snap - integer, optional
            Snapshot number to read. By default reads the loaded snapshot;
            if a different number is requested, will load that snapshot
            by running self.set_snap(snap).

        **kwargs go to load_..._quantities functions.
        """
        if self.verbose:
            print('(get_var): reading ', var, whsp*6, end="\r", flush=True)

        if var in ['x', 'y', 'z']:
            return getattr(self, var)

        if (snap is not None) and np.any(snap != self.snap):
            if self.verbose:
                print('(get_var): setsnap ', snap, self.snap, whsp*6,
                    end="\r",flush=True)
            self.set_snap(snap)
            self.variables={}

        # set iix, iiy, iiz appropriately
        slices_names_and_vals = (('iix', iix), ('iiy', iiy), ('iiz', iiz))
        original_slice = [iix if iix is not None else getattr(self, slicename, slice(None))
                           for slicename, iix in slices_names_and_vals]
        self.set_domain_iiaxes(iix=iix, iiy=iiy, iiz=iiz, internal=True)
        
        if var in self.varn.keys(): 
            var=self.varn[var]

        if (self.sel_units=='cgs'): 
            varu=var.replace('x','')
            varu=varu.replace('y','')
            varu=varu.replace('z','')
            if varu == 'r': 
                varu = 'rho'
            if (varu in self.uni.uni.keys()): 
                cgsunits = self.uni.uni[varu]
            else: 
                cgsunits = 1.0
        else: 
            cgsunits = 1.0
                
        # get value of variable.
        val = self._load_quantity(var, cgsunits, **kwargs)

        # do post-processing
        val = self._get_var_postprocess(val, var=var, original_slice=original_slice)
        return val

    def _get_var_postprocess(self, val, var='', original_slice=[slice(None) for x in ('x', 'y', 'z')]):
        '''does post-processing for get_var.
        This includes:
            - handle "creating documentation" or "var==''" case
            - handle "don't know how to get this var" case
            - reshape result as appropriate (based on iix,iiy,iiz)
        returns val after the processing is complete.
        '''
        # handle documentation case
        if document_vars.creating_vardict(self):
            return None
        elif var == '':
            print('Variables from snap or aux files:')
            print(self.simple_vars)
            print('Variables from xy aux files:')
            print(self.auxxyvars)
            if hasattr(self,'vardict'):
                self.vardocs()
            return None

        # handle "don't know how to get this var" case
        if val is None:
            errmsg = ('get_var: do not know (yet) how to calculate quantity {}. '
                '(Got None while trying to calculate it.) '
                'Note that simple_var available variables are: {}. '
                '\nIn addition, get_quantity can read others computed variables; '
                "see e.g. help(self.get_var) or get_var('')) for guidance.")
            raise ValueError(errmsg.format(repr(var), repr(self.simple_vars)))

        # set original_slice if cstagop is enabled and we are at the outermost layer.
        if self.cstagop and not self._getting_internal_var():
            self.set_domain_iiaxes(*original_slice, internal=False)
        
        # reshape if necessary... E.g. if var is a simple var, and iix tells to slice array.
        if np.shape(val) != (self.xLength, self.yLength, self.zLength):
            def isslice(x): return isinstance(x, slice)
            if isslice(self.iix) and isslice(self.iiy) and isslice(self.iiz):
                val = val[self.iix, self.iiy, self.iiz]  # we can index all together
            else:  # we need to index separately due to numpy multidimensional index array rules.
                val = val[self.iix,:,:]
                val = val[:,self.iiy,:]
                val = val[:,:,self.iiz]

        return val

    def _getting_internal_var(self):
        '''returns whether we are currently inside of an internal call to _load_quantity.
        (_load_quantity is called inside of get_var.)

        Here is an example, with the comments telling self._getting_internal_var() at that line:
            # False
            get_var('ux') -->
                # False
                px = get_var('px') -->
                    # True
                    returns the value of px
                # False
                rxdn = get_var('rxdn') -->
                    # True
                    r = get_var('r') -->
                        # True
                        returns the value of r
                    # True
                    returns apply_xdn_to(r)
                # False
                return px / rxdn
            # False
        (Of course, this example assumes get_var('ux') was called externally.)
        '''
        return getattr(self, document_vars.LOADING_LEVEL) >= 0

    def trans2comm(self, varname, snap=None, *args, **kwargs): 
        '''
        Transform the domain into a "common" format. All arrays will be 3D. The 3rd axis 
        is: 

          - for 3D atmospheres:  the vertical axis
          - for loop type atmospheres: along the loop 
          - for 1D atmosphere: the unique dimension is the 3rd axis. 
          At least one extra dimension needs to be created artifically. 

        All of them should obey the right hand rule 

        In all of them, the vectors (velocity, magnetic field etc) away from the Sun. 

        If applies, z=0 near the photosphere. 

        Units: everything is in cgs. 

        If an array is reverse, do ndarray.copy(), otherwise pytorch will complain. 

        '''

        
        self.trans2commaxes() 

        self.sel_units = 'cgs'

        sign = 1.0
        if varname[-1] in ['x','y','z']: 
            varname = varname+'c'
            if varname[-2] in ['y','z']: 
                sign = -1.0 
        
        var = self.get_var(varname,snap=snap, *args, **kwargs)
        var = sign * var

        var = var[...,::-1].copy()

        return var

    def trans2commaxes(self): 
        if self.transunits == False:
          self.transunits = True
          if self.sel_units == 'cgs':
            cte=1.0
          else: 
            cte=1.0e8
          self.x = self.x*cte
          self.dx = self.dx*cte
          self.y = self.y*cte
          self.dy = self.dy*cte
          self.z = - self.z[::-1].copy()*cte
          self.dz = - self.dz1d[::-1].copy()*cte 

    def trans2noncommaxes(self): 

        if self.transunits == True:
          self.transunits = False
          if self.sel_units == 'cgs':
            cte=1.0
          else: 
            cte=1.0e8
          self.x =  self.x/cte
          self.dx =  self.dx/cte
          self.y =  self.y/cte
          self.dy =  self.dy/cte
          self.z = - self.z[::-1].copy()/cte
          self.dz = - self.dz1d[::-1].copy()/cte

    @document_vars.quant_tracking_simple('SIMPLE_VARS')
    def _get_simple_var(self, var, order='F', mode='r', 
                        panic=False, *args, **kwargs):
        """
        Gets "simple" variable (ie, only memmap, not load into memory).
        Parameters
        ----------
        var - string
            Name of the variable to read. Must be Bifrost internal names.
        order - string, optional
            Must be either 'C' (C order) or 'F' (Fortran order, default).
        mode - string, optional
            numpy.memmap read mode. By default is read only ('r'), but
            you can use 'r+' to read and write. DO NOT USE 'w+'.
        Returns
        -------
        result - numpy.memmap array
            Requested variable.
        """
        if var == '':
            _simple_vars_msg = ('Quantities which are stored by the simulation. These are '
                                'loaded as numpy memmaps by reading data files directly.')
            docvar = document_vars.vars_documenter(self, 'SIMPLE_VARS', None, _simple_vars_msg)
            # TODO: << add documentation for bifrost simple vars, here.
            return None

        if var not in self.simple_vars:
            return None

        if self.verbose:
            print('(get_var): reading simple ', var, whsp*5,  # TODO: show np.shape(val) info somehow?
                end="\r",flush=True)

        if np.shape(self.snap) != ():
            currSnap = self.snap[self.snapInd]
            currStr = self.snap_str[self.snapInd]
        else:
            currSnap = self.snap
            currStr = self.snap_str
        if currSnap < 0:
            filename = self.file_root
            if panic: 
                fsuffix_b = ''
            else: 
                fsuffix_b = '.scr'
        elif currSnap == 0:
            filename = self.file_root
            fsuffix_b = ''
        else:
            filename = self.file_root + currStr
            fsuffix_b = ''

        if var in self.snapvars:
            if panic: 
                fsuffix_a = '.panic'
            else: 
                fsuffix_a = '.snap'
            idx = (self.snapvars).index(var)
            filename += fsuffix_a + fsuffix_b
        elif var in self.auxvars:
            fsuffix_a = '.aux'
            idx = self.auxvars.index(var)
            filename += fsuffix_a + fsuffix_b
        elif var in self.hionvars:
            idx = self.hionvars.index(var)
            isnap = self.get_param('isnap', error_prop=True)
            if panic: 
                filename = filename + '.hion.panic'
            else: 
                if isnap <= -1:
                    filename = filename + '.hion.snap.scr'
                elif isnap == 0:
                    filename = filename + '.hion.snap'
                elif isnap > 0:
                    filename = '%s.hion_%03d.snap' % (self.file_root, isnap)
                    if not os.path.isfile(filename):
                        filename = '%s_.hion%s.snap' % (self.file_root, isnap)
        elif var in self.heliumvars:
            idx = self.heliumvars.index(var)
            isnap = self.get_param('isnap', error_prop=True)
            if panic: 
                filename = filename + '.helium.panic'
            else:
                if isnap <= -1:
                    filename = filename + '.helium.snap.scr'
                elif isnap == 0:
                    filename = filename + '.helium.snap'
                elif isnap > 0:
                    filename = '%s.helium_%s.snap' % (self.file_root, isnap)
        else:
            raise ValueError(('_get_simple_var: could not find variable '
                              '%s. Available variables:' % (var) +
                              '\n' + repr(self.simple_vars)))
        dsize = np.dtype(self.dtype).itemsize
        if self.ghost_analyse:
            offset = self.nxb * self.nyb * self.nzb * idx * dsize
            ss = (self.nxb, self.nyb, self.nzb)
        else:
            offset = ((self.nxb + (self.nxb - self.nx)) * 
                      (self.nyb + (self.nyb - self.ny)) *
                      (self.nzb + (self.nzb - self.nz) // 2) * idx * dsize)
            ss = (self.nx, self.ny, self.nz)

        if var in self.heliumvars:
            return np.exp(np.memmap(filename, dtype=self.dtype, order=order,
                                    mode=mode, offset=offset, shape=ss))
        else:
            return np.memmap(filename, dtype=self.dtype, order=order,
                             mode=mode, offset=offset, shape=ss)

    def _get_simple_var_xy(self, *args, **kwargs):
        '''returns load_fromfile_quantities._get_simple_var_xy(self, *args, **kwargs).
        raises ValueError if result is None (to match historical behavior of this function).

        included for backwards compatibility purposes, only.
        new code should instead use the function from load_fromfile_quantitites.
        '''
        val = load_fromfile_quantities._get_simple_var_xy(self, *args, **kwargs)
        if val is None:
            raise ValueError(('_get_simple_var_xy: variable'
                              ' %s not available. Available vars:'
                              % (var) + '\n' + repr(self.auxxyvars)))

    def _get_composite_var(self, *args, **kwargs):
        '''returns load_fromfile_quantities._get_composite_var(self, *args, **kwargs).

        included for backwards compatibility purposes, only.
        new code should instead use the function from load_fromfile_quantitites.
        '''
        return load_fromfile_quantities._get_composite_var(self, *args, **kwargs)

    def get_electron_density(self, sx=slice(None), sy=slice(None), sz=slice(None)):
        """
        Gets electron density

        Parameters
        ----------
        self : BifrostData instance
            A BifrostData object loaded for a given snapshot.
        sx, sy, sz : slice objecs
            Slice objects for x, y, and z dimensions, when not all points
            are needed.
        """
        from astropy.units import Quantity
        if self.hion:
            ne = self.get_var('hionne')[sx, sy, sz]
        else:
            ee = self.get_var('ee')[sx, sy, sz]
            ee = ee * self.uni.u_ee
            eostab = Rhoeetab(fdir=self.fdir)
            rho = self.r[sx, sy, sz] * self.uni.u_r   # to cm^-3
            ne = eostab.tab_interp(rho, ee, order=1)
        return Quantity(ne, unit='1/cm3')


    def get_hydrogen_pops(self, sx=slice(None), sy=slice(None), sz=slice(None)):
        """
        Gets hydrogen populations, or total number of hydrogen atoms,
        if hydrogen populations not available.

        Parameters
        ----------
        sx, sy, sz : slice objecs
            Slice objects for x, y, and z dimensions, when not all points
            are needed.
        """
        from astropy.units import Quantity
        if self.hion:
            shape = [6, ]
            # calculate size of slices to determine array shape
            for item, n in zip([sx, sy, sz], [self.nx, self.ny, self.nz]):
                slice_size = np.mgrid[item].size
                if slice_size == 0:
                    slice_size = n
                shape.append(slice_size)
            nh = np.empty(shape, dtype='Float32')
            for k in range(6):
                nv = self.get_var('n%i' % (k + 1))
                nh[k] = nv[sx, sy, sz]
        else:
            rho = self.r[sx, sy, sz] * self.uni.u_r
            subsfile = os.path.join(self.fdir, 'subs.dat')
            tabfile = os.path.join(self.fdir, self.get_param('tabinputfile', error_prop=True).strip())
            tabparams = []
            if os.access(tabfile, os.R_OK):
                tabparams = read_idl_ascii(tabfile, obj=self)
            if 'abund' in tabparams and 'aweight' in tabparams:
                abund = np.array(tabparams['abund']).astype('f')
                aweight = np.array(tabparams['aweight']).astype('f')
                grph = calc_grph(abund, aweight)
            elif os.access(subsfile, os.R_OK):
                grph = subs2grph(subsfile)
            else:
                grph = 2.380491e-24
            nh = rho / grph
            nh = nh[None]  # add extra empty dimension when nhydr = 1
        return Quantity(nh, unit='1/cm3')

    def write_rh15d(self, outfile, desc=None, append=True, sx=slice(None),
                    sy=slice(None), sz=slice(None), write_all_v=False):
        """
        Writes snapshot in RH 1.5D format.
        Parameters
        ----------
        outfile - string
            File name to write
        append - bool, optional
            If True (default) will append output as a new snapshot in file.
            Otherwise, creates new file (will fail if file exists).
        desc - string, optional
            Description string
        sx, sy, sz - slice object
            Slice objects for x, y, and z dimensions, when not all points
            are needed. E.g. use slice(None) for all points, slice(0, 100, 2)
            for every second point up to 100.
        write_all_v - bool, optional
            If true, will write also the vx and vy components.
        Returns
        -------
        None.
        """
        from . import rh15d
        verbose = self.verbose
        if verbose:
            try:
                from tqdm import tqdm
                pbar = tqdm(total=4)
            except ModuleNotFoundError:
                verbose = False
        # unit conversion to SI
        # Comment to Tiago, params['units'] is hard coded. I
        # strongly recoment to use Bifrost_units.
        ul = self.params['u_l'][self.snapInd] / 1.e2  # to metres
        # to g/cm^3  (for ne_rt_table)
        ur = self.params['u_r'][self.snapInd]
        ut = self.params['u_t'][self.snapInd]         # to seconds
        uv = ul / ut
        ub = self.params['u_b'][self.snapInd] * 1e-4  # to Tesla
        ue = self.params['u_ee'][self.snapInd]        # to erg/g
        if verbose:
            pbar.set_description("Slicing and unit conversion")
        temp = self.tg[sx, sy, sz]
        rho = self.r[sx, sy, sz]

        if self.do_mhd:
            Bx = do_cstagger(self.bx, 'xup', obj=self)[sx, sy, sz]
            By = do_cstagger(self.by, 'yup', obj=self)[sx, sy, sz]
            Bz = do_cstagger(self.bz, 'zup', obj=self)[sx, sy, sz]
            # Bx = cstagger.xup(self.bx)[sx, sy, sz]
            # By = cstagger.yup(self.by)[sx, sy, sz]
            # Bz = cstagger.zup(self.bz)[sx, sy, sz]
            # Change sign of Bz (because of height scale) and By
            # (to make right-handed system)
            Bx = Bx * ub
            By = -By * ub
            Bz = -Bz * ub
        else:
            Bx = By = Bz = None

        vz = do_cstagger(self.pz, 'zup', obj=self)[sx, sy, sz] / rho
        # vz = cstagger.zup(self.pz)[sx, sy, sz] / rho
        vz *= -uv
        if write_all_v:
            vx = cstagger.xup(self.px)[sx, sy, sz] / rho
            vx *= uv
            vy = cstagger.yup(self.py)[sx, sy, sz] / rho
            vy *= -uv
        else:
            vx = None
            vy = None
        x = self.x[sx] * ul
        y = self.y[sy] * (-ul)
        z = self.z[sz] * (-ul)
        if verbose:
            pbar.update()
            pbar.set_description("Getting hydrogen populations")
        nh = self.get_hydrogen_pops(sx, sy, sz).to_value('1/m3')
        if verbose:
            pbar.update()
            pbar.set_description("Getting electron density")
        ne = self.get_electron_density(sx, sy, sz).to_value('1/m3')
        if desc is None:
            desc = 'BIFROST snapshot from sequence %s, sx=%s sy=%s sz=%s.' % \
                   (self.file_root, repr(sx), repr(sy), repr(sz))
            if self.hion:
                desc = 'hion ' + desc
        # write to file
        if verbose:
            pbar.update()
            pbar.set_description("Writing to file")
        rh15d.make_xarray_atmos(outfile, temp, vz, z, nH=nh, ne=ne, x=x, y=y,
                                vx=vx, vy=vy, Bx=Bx, By=By, Bz=Bz, desc=desc,
                                append=append, snap=self.snap)
        if verbose:
            pbar.update()

    def write_multi3d(self, outfile, mesh='mesh.dat', desc=None,
                      sx=slice(None), sy=slice(None), sz=slice(None)):
        """
        Writes snapshot in Multi3D format.
        Parameters
        ----------
        outfile - string
            File name to write
        mesh - string, optional
            File name of the mesh file to write.
        desc - string, optional
            Description string
        sx, sy, sz - slice object
            Slice objects for x, y, and z dimensions, when not all points
            are needed. E.g. use slice(None) for all points, slice(0, 100, 2)
            for every second point up to 100.
        Returns
        -------
        None.
        """
        from .multi3d import Multi3dAtmos
        # unit conversion to cgs and km/s
        ul = self.params['u_l'][self.snapInd]   # to cm
        ur = self.params['u_r'][self.snapInd]   # to g/cm^3  (for ne_rt_table)
        ut = self.params['u_t'][self.snapInd]   # to seconds
        uv = ul / ut / 1e5        # to km/s
        ue = self.params['u_ee'][self.snapInd]  # to erg/g
        nh = None
        if self.verbose:
            print('Slicing and unit conversion...', whsp*4, end="\r",
                flush=True)
        temp = self.tg[sx, sy, sz]
        rho = self.r[sx, sy, sz]
        # Change sign of vz (because of height scale) and vy (to make
        # right-handed system)
        # vx = cstagger.xup(self.px)[sx, sy, sz] / rho
        vx = do_cstagger(self.px, 'xup', obj=self)[sx, sy, sz] / rho
        vx *= uv
        vy = do_cstagger(self.py, 'yup', obj=self)[sx, sy, sz] / rho
        vy *= -uv
        vz = do_cstagger(self.pz, 'zup', obj=self)[sx, sy, sz] / rho
        vz *= -uv
        rho = rho * ur  # to cgs
        x = self.x[sx] * ul
        y = self.y[sy] * ul
        z = self.z[sz] * (-ul)
        ne = self.get_electron_density(sx, sy, sz).to_value('1/cm3')
        # write to file
        if self.verbose:
            print('Write to file...', whsp*8, end="\r", flush=True)
        nx, ny, nz = temp.shape
        fout = Multi3dAtmos(outfile, nx, ny, nz, mode="w+", read_nh=self.hion)
        fout.ne[:] = ne
        fout.temp[:] = temp
        fout.vx[:] = vx
        fout.vy[:] = vy
        fout.vz[:] = vz
        fout.rho[:] = rho
        if self.hion:
            nh = self.get_hydrogen_pops(sx, sy, sz).to_value('1/cm3')
            fout.nh[:] = np.transpose(nh, axes=(1, 2, 3, 0))
        # write mesh?
        if mesh:
            fout2 = open(mesh, "w")
            fout2.write("%i\n" % nx)
            x.tofile(fout2, sep="  ", format="%11.5e")
            fout2.write("\n%i\n" % ny)
            y.tofile(fout2, sep="  ", format="%11.5e")
            fout2.write("\n%i\n" % nz)
            z.tofile(fout2, sep="  ", format="%11.5e")
            fout2.close()

    # --- misc. convenience methods --- #

    def get_varm(self, *args__get_var, **kwargs__get_var):
        '''get_var but returns np.mean() of result.
        provided for convenience for quicker debugging.
        '''
        return np.mean(self.get_var(*args__get_var, **kwargs__get_var))

    def get_varu(self, *args__get_var, mode='si', **kwargs__get_var):
        '''get_var() then get_units() and return (result * units factor, units name).
        e.g. r = self.get_var('r'); units = self.get_units('si'); return (r*units.factor, units.name).
        e.g. self.get_varu('r') --> (r * units.factor, 'kg / m^{3}')
        '''
        x = self.get_var(*args__get_var, **kwargs__get_var)
        u = self.get_units(mode=mode)
        return (x * u.factor, u.name)

    def get_varU(self, *args__get_var, mode='si', **kwargs__get_var):
        '''get_varm() then get_units and return (result * units factor, units name).
        equivalent to: x=self.get_varu(...); return (np.mean(x[0]), x[1]).
        '''
        x = self.get_varm(*args__get_var, **kwargs__get_var)
        u = self.get_units(mode=mode)
        return (x * u.factor, u.name)

    get_varmu = get_varum = get_varU  # aliases for get_varU

    def get_varV(self, var, *args__get_var, mode='si', vmode='modhat', **kwargs__get_var):
        '''returns get_varU info but for a vector.
        Output format depends on vmode:
            'modhat' ---> ((|var|,units), get_unit_vector(var, mean=True))
            'modangle' -> ((|var|,units), (angle between +x and var, units of angle))
            'xyz' ------> ([varx, vary, varz], units of var)
        '''
        VALIDMODES = ('modhat', 'modangle', 'xyz')
        vmode = vmode.lower()
        assert vmode in VALIDMODES, 'vmode {} invalid! Expected vmode in {}.'.format(repr(vmode), VALIDMODES)
        if vmode in ('modhat', 'modangle'):
            mod = self.get_varU('mod'+var, *args__get_var, mode=mode, **kwargs__get_var)
            if vmode == 'modhat':
                hat = self.get_unit_vector(var, mean=True, **kwargs__get_var)
                return (mod, hat)
            elif vmode == 'modangle':
                angle = self.get_varU(var+'_anglexxy', *args__get_var, mode=mode, **kwargs__get_var)
                return (mod, angle)
        elif vmode == 'xyz':
            varxyz = [self.get_varm(var + x, *args__get_var, **kwargs__get_var) for x in ('x', 'y', 'z')]
            units  = self.get_units(mode=mode)
            return (np.array(varxyz) * units.factor, units.name)
        assert False  # if we made it to this line it means something is wrong with the code here.

    def _varV_formatter(self, vmode, fmt_values='{: .2e}', fmt_units='{:^7s}'):
        '''returns a format function for pretty formatting of the result of get_varV.'''
        VALIDMODES = ('modhat', 'modangle', 'xyz')
        vmode = vmode.lower()
        assert vmode in VALIDMODES, 'vmode {} invalid! Expected vmode in {}.'.format(repr(vmode), VALIDMODES)
        if vmode == 'modhat':
            def fmt(x):
                mag   = fmt_values.format(x[0][0])
                units = fmt_units.format(x[0][1])
                hat   = ('[ '+fmt_values+', '+fmt_values+', '+fmt_values+' ]').format(*x[1])
                return 'magnitude = {} [{}];  unit vector = {}'.format(mag, units, hat)
        elif vmode == 'modangle':
            def fmt(x):
                mag   = fmt_values.format(x[0][0])
                units = fmt_units.format(x[0][1])
                angle = fmt_values.format(x[1][0])
                angle_units = fmt_units.format(x[1][1])
                return 'magnitude = {} [{}];  angle (from +x) = {} [{}]'.format(mag, units, angle, angle_units)
        elif vmode == 'xyz':
            def fmt(x):
                vec   = ('[ '+fmt_values+', '+fmt_values+', '+fmt_values+' ]').format(*x[0])
                units = fmt_units.format(x[1])
                return '{}  [{}]'.format(vec, units)
        fmt.__doc__ = 'formats result of get_varV. I was made by helita.sim.bifrost._varV_formatter.'
        return fmt

    @property
    def shape(self):
        '''returns (xLength, yLength, zLength). Use self.shape to see this value.'''
        return (self.xLength, self.yLength, self.zLength)

    def zero(self, **kw__np_zeros):
        '''return np.zeros() with shape equal to shape of result of get_var()'''
        return np.zeros(self.shape, **kw__np_zeros)

    def get_snap_at_time(self, t, units='simu'):
        '''get snap number which is closest to time t.
        
        units: 's', 'si', 'cgs', or 'simu' (default).
            's', 'si', 'cgs' --> enter t in seconds; return time at snap in seconds.
            'simu' (default) --> enter t in simulation units; return time at snap in simulation units.

        Return (snap number, time at this snap).
        '''
        snaps = self.snap
        try:
            snaps[0]
        except TypeError:
            raise TypeError('expected self.snap (={}) to be a list. You can set it via self.set_snap()'.format(snaps))
        units = units.lower()
        VALIDUNITS = ('s', 'si', 'cgs', 'simu') 
        assert units in VALIDUNITS, 'expected units (={}) to be one of {}'.format(repr(units), VALIDUNITS)
        if units in ('s', 'si', 'cgs'):
            u_t = self.uni.u_t   # == self.uni.usi_t.   time [simu units] * u_t = time [seconds].
        else:
            u_t = 1
        t_get = t / u_t   # time [simu units]
        idxmin = np.argmin(np.abs(self.time - t_get))
        return snaps[idxmin], self.time[idxmin] * u_t

    def set_snap_time(self, t, units='simu', snaps=None, snap=None):
        '''set self.snap to the snap which is closest to time t.
        
        units: 's', 'si', 'cgs', or 'simu' (default).
            's', 'si', 'cgs' --> enter t in seconds; return time at snap in seconds.
            'simu' (default) --> enter t in simulation units; return time at snap in simulation units.
        snaps: None (default) or list of snaps.
            None --> use self.snap for list of snaps to choose from.
            list --> use snaps for list of snaps to choose from.
                self.set_snap_time(t, ..., snaps=SNAPLIST) is equivalent to:
                self.set_snap(SNAPLIST); self.set_snap_time(t, ...)
        snap: alias for snaps kwarg. (Ignore snap if snaps is also entered, though.)

        Return (snap number, time at this snap).
        '''

        snaps = snaps if (snaps is not None) else snap
        if snaps is not None:
            self.set_snap(snaps)
        try:
            result_snap, result_time = self.get_snap_at_time(t, units=units)
        except TypeError:
            raise TypeError('expected self.snap to be a list, or snaps=list_of_snaps input to function.')
        self.set_snap(result_snap)
        return (result_snap, result_time)

    def get_lmin(self):
        '''return smallest length resolvable for each direction ['x', 'y', 'z'].
        result is in [simu. length units]. Multiply by self.uni.usi_l to convert to SI.

        return 1 (instead of 0) for any direction with number of points < 2.
        '''
        def _dxmin(x):
            dx1d = getattr(self, 'd'+x+'1d')
            if len(dx1d)==1:
                return 1
            else:
                return dx1d.min()
        return np.array([_dxmin(x) for x in AXES])

    def get_kmax(self):
        '''return largest value of each component of wavevector resolvable by self.
        I.e. returns [max kx, max ky, max kz].
        result is in [1/ simu. length units]. Divide by self.uni.usi_l to convert to SI.
        '''
        return 2 * np.pi / self.get_lmin()

    def get_unit_vector(self, var, mean=False, **kw__get_var):
        '''return unit vector of var. [varx, vary, varz]/|var|.'''
        varx = self.get_var(var+'x', **kw__get_var)
        vary = self.get_var(var+'y', **kw__get_var)
        varz = self.get_var(var+'z', **kw__get_var)
        varmag = self.get_var('mod'+var, **kw__get_var)
        if mean:
            varx, vary, varz, varmag = varx.mean(), vary.mean(), varz.mean(), varmag.mean()
        return np.array([varx, vary, varz]) / varmag

    def write_mesh_file(self, meshfile='untitled_mesh.mesh', u_l=None):
        '''writes mesh to meshfilename.
        mesh will be the mesh implied by self,
        using values for x, y, z, dx1d, dy1d, dz1d, indexed by iix, iiy, iiz.

        u_l: None, or a number
            cgs length units (length [simulation units] * u_l = length [cm]),
                for whoever will be reading the meshfile.
            None -> use length units of self.

        Returns abspath to generated meshfile.
        '''
        if not meshfile.endswith('.mesh'):
            meshfile += '.mesh'
        if u_l is None:
            scaling = 1.0
        else:
            scaling = self.uni.u_l / u_l
        AXES = ('x', 'y', 'z')
        kw_x    = {  x   : getattr(self,    x      ) * scaling for x in AXES}
        kw_dx   = {'d'+x : getattr(self, 'd'+x+'1d') / scaling for x in AXES}
        kw_nx   = {'n'+x : getattr(self, x+'Length')           for x in AXES}
        kw_mesh = {**kw_x, **kw_nx, **kw_dx}
        Create_new_br_files().write_mesh(**kw_mesh, meshfile=meshfile)
        return os.path.abspath(meshfile)

    write_meshfile = write_mesh_file  # alias

    def get_coords(self, mode='si', axes=None):
        '''returns dict of coords, with keys ['x', 'y', 'z', 't'].
        coords units are based on mode.
            'si' (default) -> [meters] for x,y,z; [seconds] for t.
            'cgs'     ->      [cm] for x,y,z;  [seconds] for t.
            'simu'    ->      [simulation units] for all coords.
        if axes is not None:
            instead of returning a dict, return coords for the axes provided, in the order listed.
            axes can be provided in either of these formats:
                strings: 'x', 'y', 'z', 't'.
                ints:     0 ,  1 ,  2 ,  3 .
            For example:
                c = self.get_coords()
                c['y'], c['t'] == self.get_coords(axes=('y', 'z'))
        '''
        mode = mode.lower()
        VALIDMODES = ('si', 'cgs', 'simu')
        assert mode in VALIDMODES, "Invalid mode ({})! Expected one of {}".format(repr(mode), VALIDMODES)
        if mode=='si':
            u_l = self.uni.usi_l
            u_t = self.uni.usi_t
        elif mode == 'cgs':
            u_l = self.uni.u_l
            u_t = self.uni.u_t
        else: # mode == 'simu'
            u_l = 1
            u_t = 1
        x, y, z = (self_x * u_l for self_x in (self.x, self.y, self.z))
        t       = self.time * u_t
        result = dict(x=x, y=y, z=z, t=t)
        if axes is not None:
            AXES_LOOKUP = {'x':'x', 0:'x', 'y':'y', 1:'y', 'z':'z', 2:'z', 't':'t', 3:'t'}
            result = tuple(result[AXES_LOOKUP[axis]] for axis in axes)
        return result

    if file_memory.DEBUG_MEMORY_LEAK:
        def __del__(self):
            print('deleted {}'.format(self), flush=True)


####################
#  LOCATING SNAPS  #
####################

SnapStuff = collections.namedtuple('SnapStuff', ('snapname', 'snaps'))

def get_snapstuff(dd=None):
    '''return (get_snapname(), available_snaps()).
    dd: None or BifrostData object.
        None -> do operations locally.
        else -> cd to dd.fdir, first.
    '''
    snapname = get_snapname(dd=dd)
    snaps    = get_snaps(snapname=snapname, dd=dd)
    return SnapStuff(snapname=snapname, snaps=snaps)

snapstuff = get_snapstuff   # alias

def get_snapname(dd=None):
    '''gets snapname by reading it from mhd.in'''
    with EnterDirectory(_get_dd_fdir(dd)):
        mhdin_ascii = read_idl_ascii('mhd.in')
        return mhdin_ascii['snapname']

snapname = get_snapname   # alias

def available_snaps(dd=None, snapname=None):
    '''list available snap numbers.
    Does look for: snapname_*.idl, snapname.idl (i.e. snap 0)
    Doesn't look for: .pan, .scr, .aux files.
    snapname: None (default) or str
        snapname parameter from mhd.in. If None, get snapname.
    if dd is not None, look in dd.fdir.
    '''
    with EnterDirectory(_get_dd_fdir(dd)):
        snapname = snapname if snapname is not None else get_snapname()
        snaps = [_snap_to_N(f, snapname) for f in os.listdir()]
        snaps = [s for s in snaps if s is not None]
        snaps = sorted(snaps)
        return snaps

snaps      = available_snaps   # alias
get_snaps  = available_snaps   # alias
list_snaps = available_snaps   # alias

def snaps_info(dd=None, snapname=None):
    '''returns string with length of snaps, as well as min and max.'''
    snaps = get_snaps(dd=dd, snapname=snapname)
    return 'There are {} snaps, from {} (min) to {} (max)'.format(len(snaps), min(snaps), max(snaps))

class EnterDir:
    '''context manager for remembering directory.
    upon enter, cd to directory. upon exit, restore original working directory.
    '''
    def __init__(self, directory=os.curdir):
        self.cwd       = os.path.abspath(os.getcwd())
        self.directory = directory

    def __enter__ (self):
        os.chdir(self.directory)

    def __exit__ (self, exc_type, exc_value, traceback):
        os.chdir(self.cwd)

EnterDirectory = EnterDir  #alias

def _get_dd_fdir(dd=None):
    '''return dd.fdir if dd is not None, else os.curdir.'''
    if dd is not None:
        fdir = dd.fdir
    else:
        fdir = os.curdir
    return fdir

def _snap_to_N(name, base, sep='_', ext='.idl'):
    '''returns N as number given snapname (and basename) if possible, else None.
    for all strings in exclude, if name contains string, return None.
    E.g. _snap_to_N('s_075.idl', 's') == 75
    E.g. _snap_to_N('s.idl', 's')     == 0
    E.g. _snap_to_N('notasnap', 's')  == None
    '''
    if not name.startswith(base):
        return None
    namext = os.path.splitext(name)
    if   namext[1] != ext :
        return None
    elif namext[0] == base:
        return 0
    else:
        try:
            snapN = int(namext[0][len(base+sep):])
        except ValueError:
            return None
        else:
            return snapN

# include methods (and some aliases) for getting snaps in BifrostData object
BifrostData.get_snapstuff   = get_snapstuff
BifrostData.get_snapname    = get_snapname
BifrostData.available_snaps = available_snaps
BifrostData.get_snaps       = available_snaps
BifrostData.snaps_info      = snaps_info


####################
#  WRITING SNAPS   #
####################

def write_br_snap(rootname,r,px,py,pz,e,bx,by,bz):
    nx, ny, nz = r.shape
    data = np.memmap(rootname, dtype='float32', mode='w+', order='f',shape=(nx,ny,nz,8))
    data[...,0] = r
    data[...,1] = px
    data[...,2] = py
    data[...,3] = pz
    data[...,4] = e
    data[...,5] = bx
    data[...,6] = by
    data[...,7] = bz
    data.flush()


def paramfile_br_update(infile, outfile, new_values):
    ''' Updates a given number of fields with values on a bifrost.idl file.
        These are given in a dictionary: fvalues = {field: value}.
        Reads from infile and writes into outfile.'''
    out = open(outfile, 'w')
    with open(infile) as fin:
        for line in fin:
            if line[0] == ';':
                out.write(line)
            elif line.find('=') < 0:
                out.write(line)
            else:
                ss = line.split('=')[0]
                ssv = ss.strip().upper()
                if ssv in list(new_values.keys()):
                    out.write('%s= %s\n' % (ss, str(new_values[ssv])))
                else:
                    out.write(line)
    return


class Create_new_br_files:
    def write_mesh(self, x=None, y=None, z=None, nx=None, ny=None, nz=None,
                   dx=None, dy=None, dz=None, meshfile="newmesh.mesh"):
        """
        Writes mesh to ascii file.

        The meshfile units are simulation units for length (or 1/length, for derivatives).
        """
        def __xxdn(f):
            '''
            f is centered on (i-.5,j,k)
            '''
            nx = len(f)
            d = -5. / 2048
            c = 49. / 2048
            b = -245. / 2048
            a = .5 - b - c - d
            x = (a * (f + np.roll(f, 1)) +
                 b * (np.roll(f, -1) + np.roll(f, 2)) +
                 c * (np.roll(f, -2) + np.roll(f, 3)) +
                 d * (np.roll(f, -3) + np.roll(f, 4)))
            for i in range(0, 4):
                x[i] = x[4] - (4 - i) * (x[5] - x[4])
            for i in range(1, 4):
                x[nx - i] = x[nx - 4] + i * (x[nx - 4] - x[nx - 5])

            x[nx-3:] = x[nx-3:][::-1] # fixes order in the tail of x
            return x

        def __ddxxup(f, dx=None):
            '''
            X partial up derivative
            '''
            if dx is None:
                dx = 1.
            nx = len(f)
            d = -75. / 107520. / dx
            c = 1029 / 107520. / dx
            b = -8575 / 107520. / dx
            a = 1. / dx - 3 * b - 5 * c - 7 * d
            x = (a * (np.roll(f, -1) - f) +
                 b * (np.roll(f, -2) - np.roll(f, 1)) +
                 c * (np.roll(f, -3) - np.roll(f, 2)) +
                 d * (np.roll(f, -4) - np.roll(f, 3)))
            x[:3] = x[3]
            for i in range(1, 5):
                x[nx - i] = x[nx - 5]
            return x

        def __ddxxdn(f, dx=None):
            '''
            X partial down derivative
            '''
            if dx is None:
                dx = 1.
            nx = len(f)
            d = -75. / 107520. / dx
            c = 1029 / 107520. / dx
            b = -8575 / 107520. / dx
            a = 1. / dx - 3 * b - 5 * c - 7 * d
            x = (a * (f - np.roll(f, 1)) +
                 b * (np.roll(f, -1) - np.roll(f, 2)) +
                 c * (np.roll(f, -2) - np.roll(f, 3)) +
                 d * (np.roll(f, -3) - np.roll(f, 4)))
            x[:4] = x[4]
            for i in range(1, 4):
                x[nx - i] = x[nx - 4]
            return x

        f = open(meshfile, 'w')

        for p in ['x', 'y', 'z']:
            setattr(self, p, locals()[p])
            if (getattr(self, p) is None):
                setattr(self, 'n' + p, locals()['n' + p])
                setattr(self, 'd' + p, locals()['d' + p])
                setattr(self, p, np.linspace(0,
                                             getattr(self, 'n' + p) *
                                             getattr(self, 'd' + p),
                                             getattr(self, 'n' + p)))
            else:
                if (len(locals()[p]) < 1):
                    raise ValueError("(EEE): "+p+" axis has length zero")
                setattr(self, 'n' + p, len(locals()[p]))
            if getattr(self, 'n' + p) > 1:
                xmdn = __xxdn(getattr(self, p))
                dxidxup = __ddxxup(getattr(self, p))
                dxidxdn = __ddxxdn(getattr(self, p))
            else:
                xmdn = getattr(self, p)
                dxidxup = np.array([1.0])
                dxidxdn = np.array([1.0])
            f.write(str(getattr(self, 'n' + p)) + "\n")
            f.write(" ".join(map("{:.5f}".format, getattr(self, p))) + "\n")
            f.write(" ".join(map("{:.5f}".format, xmdn)) + "\n")
            f.write(" ".join(map("{:.5f}".format, 1.0/dxidxup)) + "\n")
            f.write(" ".join(map("{:.5f}".format, 1.0/dxidxdn)) + "\n")
        f.close()


############
#  UNITS   #
############

class Bifrost_units(object):
    '''stores units as attributes.

    units starting with 'u_' are in cgs. starting with 'usi_' are in SI.
    Convert to these units by multiplying data by this factor.
    Example:
        r    = obj.get_var('r')  # r    = mass density / (simulation units)
        rcgs = r * obj.uni.u_r   # rcgs = mass density / (cgs units, i.e. (g * cm^-3))
        rsi  = r * obj.uni.usi_r # rsi  = mass density / (si units, i.e. (kg * m^-3))

    all units are uniquely determined by the following minimal set of units:
        (length, time, mass density, gamma)

    you can access documentation on the units themselves via:
        self.help().    (for BifrostData object obj, do obj.uni.help())
        this documentation is not very detailed, but at least tells you
        which physical quantity the units are for.
    '''

    def __init__(self,filename='mhd.in',fdir='./',verbose=True,base_units=None):
        '''get units from file (by reading values of u_l, u_t, u_r, gamma).

        filename: str; name of file. Default 'mhd.in'
        fdir: str; directory of file. Default './'
        verbose: True (default) or False
            True -> if we use default value for a base unit because
                    we can't find its value otherwise, print warning.
        base_units: None (default), dict, or list
            None -> ignore this keyword.
            dict -> if contains any of the keys: u_l, u_t, u_r, gamma,
                    initialize the corresponding unit to the value found.
                    if base_units contains ALL of those keys, IGNORE file.
            list -> provides value for u_l, u_t, u_r, gamma; in that order.
        '''
        import scipy.constants as const
        from astropy import constants as aconst

        self.doc_units = dict()
        self.BASE_UNITS = ['u_l', 'u_t', 'u_r', 'gamma']
        DEFAULT_UNITS = dict(u_l=1.0e8, u_t=1.0e2, u_r=1.0e-7, gamma=1.667)
        _n_base_set = 0  # number of base units which have been set.

        # set units from base_units, if applicable
        if base_units is not None:
            try:
                items = base_units.items()
            except AttributeError: # base_units is a list
                for i, val in enumerate(base_units):
                    setattr(self, self.BASE_UNITS[i], val)
            else:
                for key, val in base_units.items():
                    if key in DEFAULT_UNITS.keys():
                        setattr(self, key, val)
                        _n_base_set += 1
                    elif verbose:
                        print(('(WWW) the key {} is not a base unit',
                              ' so it was ignored').format(key))
        # set units from file (or defaults), if still necessary.
        if _n_base_set != len(DEFAULT_UNITS):
            if filename is None:
                file_exists = False
            else:
                file = os.path.join(fdir, filename)
                file_exists = os.path.isfile(file)
            if file_exists:
                # file exists -> set units using file.
                self.params = read_idl_ascii(file,firstime=True)
                
                def set_unit(key):
                    if getattr(self, key, None) is not None:
                        return
                    try:
                        value = self.params[key]
                    except Exception:
                        value = DEFAULT_UNITS[key]
                        if verbose:
                            printstr = ("(WWW) the file '{file}' does not contain '{unit}'. "
                                        "Default Solar Bifrost {unit}={value} has been selected.")
                            print(printstr.format(file=file, unit=key, value=value))
                    setattr(self, key, value)

                for unit in DEFAULT_UNITS.keys():
                    set_unit(unit)
            else:
                # file does not exist -> set default units.
                units_to_set = {unit: DEFAULT_UNITS[unit] for unit in DEFAULT_UNITS.keys()
                                        if getattr(self, unit, None) is None}
                if verbose:
                    print("(WWW) selected file '{file}' is not available.".format(file=filename),
                          "Setting the following Default Solar Bifrost units: ", units_to_set)
                for unit, value in units_to_set.items():
                    setattr(self, unit, value)

        # I think we shouldn't keep "params" in Bifrost_units anymore. - SE Apr 28 2021
        ## it obfuscates the contents of Bifrost_units, especially when checking self.__dict__.
        ## Here I am going to set self.params to an object which, if someone tries to access a key of it,
        ## will raise an exception with a clear message
        ## of how to fix it.
        class params_are_empty():
            def __init__(self):
                pass
                self.errmsg = ('We are testing to remove self.params from Bifrost_units object. '
                      'If you are seeing this Exception, please consider if your code '
                      'can be written without doing self.params[key] (e.g. obj.uni.params[key]). '
                      'A good alternative is probably to use obj.params[key][obj.snapInd]. '
                      'If you decide you really need to access self.uni.params, then you can '
                      'remove the line of code which deletes self.params, in helita.sim.bifrost.py.'
                      '(the line looks like: "self.params = params_are_empty()"')

            def __contains__(self, i): raise Exception(self.errmsg)
            def __getitem__(self, i):  raise Exception(self.errmsg)
            def keys(self):            raise Exception(self.errmsg)
            def values(self):          raise Exception(self.errmsg)
            def items(self):           raise Exception(self.errmsg)

        self.params = params_are_empty()  # "delete" self.params

        # set cgs units
        self.verbose=verbose
        self.u_u  = self.u_l / self.u_t
        self.u_p  = self.u_r * (self.u_u)**2           # Pressure [dyne/cm2]
        self.u_kr = 1 / (self.u_r * self.u_l)         # Rosseland opacity [cm2/g]
        self.u_ee = self.u_u**2
        self.u_e  = self.u_p      # energy density units are the same as pressure units.
        self.u_te = self.u_e / self.u_t * self.u_l  # Box therm. em. [erg/(s ster cm2)]
        self.u_n  = 3.00e+10                      # Density number n_0 * 1/cm^3
        self.pi   = const.pi
        self.u_b  = self.u_u * np.sqrt(4. * self.pi * self.u_r)

        # self.uni tells how to convert from simu. units to cgs units, for simple vars.
        self.uni={}
        self.uni['l'] = self.u_l
        self.uni['t'] = self.u_t
        self.uni['rho'] = self.u_r
        self.uni['p'] = self.u_r * self.u_u # self.u_p
        self.uni['u'] = self.u_u
        self.uni['e'] = self.u_e
        self.uni['ee'] = self.u_ee
        self.uni['n'] = self.u_n
        self.uni['tg'] = 1.0
        self.uni['b'] = self.u_b

        convertcsgsi(self)
        globalvars(self)
  
        self.u_tg = (self.m_h / self.k_b) * self.u_ee
        self.u_tge = (self.m_e / self.k_b) * self.u_ee

        # set si units
        self.usi_t = self.u_t
        self.usi_l = self.u_l * const.centi                   # 1e-2
        self.usi_r = self.u_r * const.gram / const.centi**3   # 1e-4
        self.usi_u = self.usi_l / self.u_t
        self.usi_p = self.usi_r * (self.usi_u)**2             # Pressure [N/m2]
        self.usi_kr = 1 / (self.usi_r * self.usi_l)           # Rosseland opacity [m2/kg]
        self.usi_ee = self.usi_u**2
        self.usi_e = self.usi_p    # energy density units are the same as pressure units.
        self.usi_te = self.usi_e / self.u_t * self.usi_l      # Box therm. em. [J/(s ster m2)]
        self.ksi_b = aconst.k_B.to_value('J/K')               # Boltzman's cst. [J/K]
        self.msi_h = const.m_n                                # 1.674927471e-27
        self.msi_he = 6.65e-27
        self.msi_p = self.mu * self.msi_h                     # Mass per particle
        self.usi_tg = (self.msi_h / self.ksi_b) * self.usi_ee
        self.msi_e = const.m_e  # 9.1093897e-31
        self.usi_b = self.u_b * 1e-4

        # documentation for units above:
        self.docu('t', 'time')
        self.docu('l', 'length')
        self.docu('r', 'mass density')
        self.docu('u', 'velocity')
        self.docu('p', 'pressure')
        self.docu('kr', 'Rosseland opacity')
        self.docu('ee', 'energy (total; i.e. not energy density)')
        self.docu('e', 'energy density')
        self.docu('te', 'Box therm. em. [J/(s ster m2)]')
        self.docu('b', 'magnetic field')

        # additional units (added for convenience) - started by SE, Apr 26 2021
        self.docu('m', 'mass')
        self.u_m    = self.u_r   * self.u_l**3   # rho = mass / length^3
        self.usi_m  = self.usi_r * self.usi_l**3 # rho = mass / length^3
        self.docu('ef', 'electric field')
        self.u_ef   = self.u_b                   # in cgs: F = q(E + (u/c) x B)
        self.usi_ef = self.usi_b * self.usi_u    # in SI:  F = q(E + u x B)
        self.docu('f', 'force')
        self.u_f    = self.u_p   * self.u_l**2   # pressure = force / area
        self.usi_f  = self.usi_p * self.usi_l**2 # pressure = force / area
        self.docu('q', 'charge')
        self.u_q    = self.u_f   / self.u_ef     # F = q E
        self.usi_q  = self.usi_f / self.usi_ef   # F = q E
        self.docu('nr', 'number density')
        self.u_nr   = self.u_r   / self.u_m      # nr = r / m
        self.usi_nr = self.usi_r / self.usi_m    # nr = r / m
        self.docu('nq', 'charge density')
        self.u_nq   = self.u_q   * self.u_nr
        self.usi_nq = self.usi_q * self.usi_nr
        self.docu('pm', 'momentum density')
        self.u_pm   = self.u_u   * self.u_r      # mom. dens. = mom * nr = u * r
        self.usi_pm = self.usi_u * self.usi_r
        self.docu('hz', 'frequency')
        self.u_hz   = 1./self.u_t
        self.usi_hz = 1./self.usi_t
        self.docu('phz', 'momentum density frequency (see e.g. momentum density exchange terms)')
        self.u_phz  = self.u_pm   * self.u_hz
        self.usi_phz= self.usi_pm * self.usi_hz
        self.docu('i', 'current per unit area')
        self.u_i    = self.u_nq   * self.u_u     # ue = ... + J / (ne qe)
        self.usi_i  = self.usi_nq * self.usi_u

        # additional constants (added for convenience)
        ## masses
        self.simu_amu = self.amu / self.u_m         # 1 amu
        self.simu_m_e = self.m_electron / self.u_m  # 1 electron mass
        ## charge (1 elementary charge)
        self.simu_q_e   = self.q_electron   / self.u_q   # [derived from cgs]
        self.simu_qsi_e = self.qsi_electron / self.usi_q # [derived from si]
        ### note simu_q_e != simu_qsi_e because charge is defined
        ### by different equations, for cgs and si. 

        # update the dict doc_units with the values of units
        self._update_doc_units_with_values()


    def __repr__(self):
        '''show self in a pretty way (i.e. including info about base units)'''
        return "<{} with base_units={}>".format(object.__repr__(self),
                            self.prettyprint_base_units(printout=False))

    def base_units(self):
        '''returns dict of u_l, u_t, u_r, gamma, for self.'''
        return {unit: getattr(self, unit) for unit in self.BASE_UNITS}

    def prettyprint_base_units(self, printout=True):
        '''print (or return, if not printout) prettystring for base_units for self.'''
        fmt = '{:.2e}'  # formatting for keys (except gamma)
        fmtgam = '{}'   # formatting for key gamma
        s = []
        for unit in self.BASE_UNITS:
            val = getattr(self,unit)
            if unit=='gamma':
                valstr = fmtgam.format(val)
            else:
                valstr = fmt.format(val)
            s += [unit+'='+valstr]
        result = 'dict({})'.format(', '.join(s))
        if printout:
            print(result)
        else:
            return(result)

    def _unit_name(self, u):
        '''returns name of unit u. e.g. u_r -> 'r'; usi_hz -> 'hz', 'nq' -> 'nq'.'''
        for prefix in ['u_', 'usi_']:
            if u.startswith(prefix):
                u = u[len(prefix):]
                break
        return u

    def _unit_values(self, u):
        '''return values of u, as a dict'''
        u = self._unit_name(u)
        result = {}
        u_u   = 'u_'+u
        usi_u = 'usi_'+u
        if hasattr(self, u_u):
            result[u_u] = getattr(self, u_u)
        if hasattr(self, usi_u):
            result[usi_u] = getattr(self, usi_u)
        return result

    def prettyprint_unit_values(self, x, printout=True, fmtname='{:<3s}', fmtval='{:.2e}', sep=' ;  '):
        '''pretty string for unit values. print if printout, else return string.'''
        if isinstance(x, str):
            x = self._unit_values(x)
        result = []
        for key, value in x.items():
            u_, p, name = key.partition('_')
            result += [u_ + p + fmtname.format(name) + ' = ' + fmtval.format(value)]
        result = sep.join(result)
        if printout:
            print(result)
        else:
            return result

    def _update_doc_units_with_values(self, sep=' |  ', fmtdoc='{:20s}'):
        '''for u in self.doc_units, update self.doc_units[u] with values of u.'''
        for u, doc in self.doc_units.items():
            valstr = self.prettyprint_unit_values(u, printout=False)
            if len(valstr)>0:
                doc = sep.join([fmtdoc.format(doc), valstr])
                self.doc_units[u] = doc

    def docu(self, u, doc):
        '''documents u by adding u=doc to dict self.doc_units'''
        self.doc_units[u]=doc

    def help(self, u=None, printout=True, fmt='{:3s}: {}'):
        '''prints documentation for u, or all units if u is None.
        printout=False --> return dict, instead of printing.
        '''
        if u is None:
            result = self.doc_units
        else:
            if isinstance(u, str):
                u = [u]
            result = dict()
            for unit in u:
                unit = self._unit_name(unit)
                doc  = self.doc_units.get(unit, "u='{}' is not yet documented!".format(unit))
                result[unit] = doc
        if not printout:
            return result
        else:
            for key, doc in result.items():
                print(fmt.format(key, doc))

    def closest(self, value, sign_sensitive=True, reltol=1e-8):
        '''returns [(attr, value)] for attr(s) in self whose value is closest to value.
        sign_sensitive: True (default) or False
            whether to care about signs (plus or minus) when comparing values
        reltol: number (default 1e-8)
            if multiple attrs are closest, and all match (to within reltol)
            return a list of (attr, value) pairs for all such attrs.
        closeness is determined by doing ratios.
        '''
        result = []
        best = np.inf
        for key, val in self.__dict__.items():
            if val == 0:
                if value != 0:
                    continue
                else:
                    result += [(key, val)]
            try:
                rat = value / val
            except TypeError:
                continue
            if sign_sensitive: 
                rat = abs(rat)
            compare_val = abs(rat - 1)
            if best == 0:  # we handle this separately to prevent division by 0 error.
                if compare_val < reltol:
                    result += [(key, val)]
            elif abs(1 - compare_val / best) < reltol:
                result += [(key, val)]
            elif compare_val < best:
                result = [(key, val)]
                best = compare_val
        return result


#####################
#  CROSS SECTIONS   #
#####################

class Rhoeetab:
    def __init__(self, tabfile=None, fdir='.', big_endian=False, dtype='f4',
                 verbose=True, radtab=False):
        self.fdir = fdir
        self.dtype = dtype
        self.verbose = verbose
        self.big_endian = big_endian
        self.eosload = False
        self.radload = False
        self.entload = False
        # read table file and calculate parameters
        if tabfile is None:
            tabfile = '%s/tabparam.in' % (fdir)
        self.param = self.read_tab_file(tabfile)
        try:
            tmp = find_first_match("*idl", fdir)
        except IndexError:
            try:
                tmp = find_first_match("*idl.scr", fdir)
            except IndexError:
                try:
                    tmp = find_first_match("mhd.in", fdir)
                except IndexError:
                    tmp = None
                    print("(WWW) init: no .idl or mhd.in files found." +
                          "Units set to 'standard' Bifrost units.")
        self.uni = Bifrost_units(filename=tmp,fdir=fdir)
        # load table(s)
        self.load_eos_table()
        if radtab:
            self.load_rad_table()

    def read_tab_file(self, tabfile):
        ''' Reads tabparam.in file, populates parameters. '''
        self.params = read_idl_ascii(tabfile, obj=self)
        if self.verbose:
            print(('*** Read parameters from ' + tabfile), whsp*4, end="\r",
                    flush=True)
        p = self.params
        # construct lnrho array
        self.lnrho = np.linspace(
            np.log(p['rhomin']), np.log(p['rhomax']), p['nrhobin'])
        self.dlnrho = self.lnrho[1] - self.lnrho[0]
        # construct ei array
        self.lnei = np.linspace(
            np.log(p['eimin']), np.log(p['eimax']), p['neibin'])
        self.dlnei = self.lnei[1] - self.lnei[0]

    def load_eos_table(self, eostabfile=None):
        ''' Loads EOS table. '''
        if eostabfile is None:
            eostabfile = '%s/%s' % (self.fdir, self.params['eostablefile'])
        nei = self.params['neibin']
        nrho = self.params['nrhobin']
        dtype = ('>' if self.big_endian else '<') + self.dtype
        table = np.memmap(eostabfile, mode='r', shape=(nei, nrho, 4),
                          dtype=dtype, order='F')
        self.lnpg = table[:, :, 0]
        self.tgt = table[:, :, 1]
        self.lnne = table[:, :, 2]
        self.lnkr = table[:, :, 3]
        self.eosload = True
        if self.verbose:
            print('*** Read EOS table from ' + eostabfile, whsp*4, end="\r",
                flush=True)

    def load_ent_table(self, eostabfile=None):
        '''
        Generates Entropy table from Bifrost EOS table
        '''
        self.enttab = np.zeros((self.params['neibin'], self.params['nrhobin']))
        for irho in range(1, self.params['nrhobin']):
            dinvrho = (1.0 / np.exp(self.lnrho[irho]) - 1.0 / np.exp(
                self.lnrho[irho - 1]))

            self.enttab[0, irho] = self.enttab[0, irho - 1] + 1.0 / \
                self.tgt[0, irho] * np.exp(self.lnpg[0, irho]) * dinvrho

            for iei in range(1, self.params['neibin']):
                dei = np.exp(self.lnei[iei]) - np.exp(self.lnei[iei - 1])
                self.enttab[iei, irho] = self.enttab[iei - 1, irho] + 1.0 / \
                    self.tgt[iei, irho] * dei
        for iei in range(1, self.params['neibin']):
            dei = np.exp(self.lnei[iei]) - np.exp(self.lnei[iei - 1])
            self.enttab[iei, 0] = self.enttab[iei - 1, 0] + \
                1.0 / self.tgt[iei, 0] * dei

        self.enttab = np.log(self.enttab - np.min(self.enttab) - 5.0e8)

    def load_rad_table(self, radtabfile=None):
        ''' Loads rhoei_radtab table. '''
        if radtabfile is None:
            radtabfile = '%s/%s' % (self.fdir,
                                    self.params['rhoeiradtablefile'])
        nei = self.params['neibin']
        nrho = self.params['nrhobin']
        nbins = self.params['nradbins']
        dtype = ('>' if self.big_endian else '<') + self.dtype
        table = np.memmap(radtabfile, mode='r', shape=(nei, nrho, nbins, 3),
                          dtype=dtype, order='F')
        self.epstab = table[:, :, :, 0]
        self.temtab = table[:, :, :, 1]
        self.opatab = table[:, :, :, 2]
        self.radload = True
        if self.verbose:
            print('*** Read rad table from ' + radtabfile, whsp*4, end="\r",
                flush=True)

    def get_table(self, out='ne', bine=None, order=1):

        qdict = {'ne': 'lnne', 'tg': 'tgt', 'pg': 'lnpg', 'kr': 'lnkr',
                 'eps': 'epstab', 'opa': 'opatab', 'temp': 'temtab',
                 'ent': 'enttab'}
        if out in ['ne tg pg kr'.split()] and not self.eosload:
            raise ValueError("(EEE) tab_interp: EOS table not loaded!")
        if out in ['ent'] and not self.entload:
            if not self.eosload:
                raise ValueError("(EEE) tab_interp: EOS table not loaded!")
            if not self.entload:
                self.load_ent_table()
                self.entload = True
        if out in ['opa eps temp'.split()] and not self.radload:
            raise ValueError("(EEE) tab_interp: rad table not loaded!")
        quant = getattr(self, qdict[out])
        if out in ['opa eps temp'.split()]:
            if bin is None:
                print("(WWW) tab_interp: radiation bin not set,"
                       " using first bin.")
                bin = 0
            quant = quant[..., bin]
        return quant

    def tab_interp(self, rho, ei, out='ne', bin=None, order=1):
        '''
        Interpolates the EOS/rad table for the required quantity in out.

        Parameters
        ----------
        rho  : ndarray
            Density in g/cm^3
        ei   : ndarray
            Internal energy in erg/g
        bin  : int, optional
            Radiation bin number for bin parameters
        order: int, optional
            Interpolation order (1: linear, 3: cubic)

        Returns
        -------
        output : array
            Same dimensions as input. Depeding on the selected option,
            could be:
            'nel'  : electron density [cm^-3]
            'tg'   : temperature [K]
            'pg'   : gas pressure [dyn/cm^2]
            'kr'   : Rosseland opacity [cm^2/g]
            'eps'  : scattering probability
            'opa'  : opacity
            'temt' : thermal emission
        '''

        qdict = {'ne': 'lnne', 'tg': 'tgt', 'pg': 'lnpg', 'kr': 'lnkr',
                 'eps': 'epstab', 'opa': 'opatab', 'temp': 'temtab',
                 'ent': 'enttab'}
        if out in ['ne tg pg kr'.split()] and not self.eosload:
            raise ValueError("(EEE) tab_interp: EOS table not loaded!")
        if out in ['ent'] and not self.entload:
            if not self.eosload:
                raise ValueError("(EEE) tab_interp: EOS table not loaded!")
            if not self.entload:
                self.load_ent_table()
                self.entload = True
        if out in ['opa eps temp'.split()] and not self.radload:
            raise ValueError("(EEE) tab_interp: rad table not loaded!")
        quant = getattr(self, qdict[out])
        if out in ['opa', 'eps', 'temp']:
            if bin is None:
                print("(WWW) tab_interp: radiation bin not set, using first.")
                bin = 0
            quant = quant[:, :, bin]
        # warnings for values outside of table
        rhomin = np.min(rho)
        rhomax = np.max(rho)
        eimin = np.min(ei)
        eimax = np.max(ei)
        if rhomin < self.params['rhomin']:
            print('(WWW) tab_interp: density outside table bounds.' +
                  'Table rho min=%.3e, requested rho min=%.3e' %
                  (self.params['rhomin'], rhomin))
        if rhomax > self.params['rhomax']:
            print('(WWW) tab_interp: density outside table bounds. ' +
                  'Table rho max=%.1f, requested rho max=%.1f' %
                  (self.params['rhomax'], rhomax))
        if eimin < self.params['eimin']:
            print('(WWW) tab_interp: Ei outside of table bounds. ' +
                  'Table Ei min=%.2f, requested Ei min=%.2f' %
                  (self.params['eimin'], eimin))
        if eimax > self.params['eimax']:
            print('(WWW) tab_interp: Ei outside of table bounds. ' +
                  'Table Ei max=%.2f, requested Ei max=%.2f' %
                  (self.params['eimax'], eimax))
        # translate to table coordinates
        x = (np.log(ei) - self.lnei[0]) / self.dlnei
        y = (np.log(rho) - self.lnrho[0]) / self.dlnrho
        # interpolate quantity

        result = map_coordinates(
            quant, [x, y], order=order, mode='nearest')
        return (np.exp(result) if out != 'tg' else result)


class Opatab:
    """
    Class to loads opacity table and calculate the photoionization cross
    sections given by anzer & heinzel apj 622: 714-721, 2005, march 20
    they have big typos in their reported c's.... correct values to
    be found in rumph et al 1994 aj, 107: 2108, june 1994

    gaunt factors are set to 0.99 for h and 0.85 for heii,
    which should be good enough for the purposes of this code
    """
    
    def __init__(self, tabname=None, fdir='.',  dtype='f4',
                 verbose=True, lambd=100.0, big_endian=False):
        self.fdir = fdir
        self.dtype = dtype
        self.verbose = verbose
        self.big_endian = big_endian
        self.lambd = lambd
        self.radload = False
        self.teinit = 4.0
        self.dte = 0.1
        self.ch_tabname = "chianti" # alternatives are e.g. 'mazzotta' and others found in Chianti
        # read table file and calculate parameters
        if tabname is None:
            tabname = os.path.join(fdir, 'ionization.dat')
        self.tabname = tabname
<<<<<<< HEAD
        # load table(s)
        #self.load_opa_table()
=======


>>>>>>> b8dc1608

    def hopac(self):
        ghi = 0.99
        o0 = 7.91e-18  # cm^2
        ohi = 0
        if self.lambd <= 912:
            ohi = o0 * ghi * (self.lambd / 912.0)**3
        return ohi

    def heiopac(self):
        c = [-2.953607e1, 7.083061e0, 8.678646e-1,
             -1.221932e0, 4.052997e-2, 1.317109e-1,
             -3.265795e-2, 2.500933e-3]
        ohei = 0
        if self.lambd <= 504:
            for i, cf in enumerate(c):
                ohei += cf * (np.log10(self.lambd))**i
            ohei = 10.0**ohei
        return ohei

    def heiiopac(self):
        gheii = 0.85
        o0 = 7.91e-18  # cm^2
        oheii = 0
        if self.lambd <= 228:
            oheii = 16 * o0 * gheii * (self.lambd / 912.0)**3
        return oheii

    def load_opa_table(self, tabname=None):
        ''' Loads ionizationstate table. '''
        if tabname is None:
            tabname = '%s/%s' % (self.fdir, 'ionization.dat')
        eostab = Rhoeetab(fdir=self.fdir)
        nei = eostab.params['neibin']
        nrho = eostab.params['nrhobin']
        dtype = ('>' if self.big_endian else '<') + self.dtype
        table = np.memmap(tabname, mode='r', shape=(nei, nrho, 3), dtype=dtype,
                          order='F')
        self.ionh = table[:, :, 0]
        self.ionhe = table[:, :, 1]
        self.ionhei = table[:, :, 2]
        self.opaload = True
        if self.verbose:
            print('*** Read EOS table from ' + tabname, whsp*4, end="\r",
                flush=True)

    def tg_tab_interp(self, order=1):
        '''
        Interpolates the opa table to same format as tg table.
        '''
        self.load_opa1d_table()
        rhoeetab = Rhoeetab(fdir=self.fdir)
        tgTable = rhoeetab.get_table('tg')
        # translate to table coordinates
        x = (np.log10(tgTable) - self.teinit) / self.dte
        # interpolate quantity
        self.ionh = map_coordinates(self.ionh1d, [x], order=order)
        self.ionhe = map_coordinates(self.ionhe1d, [x], order=order)
        self.ionhei = map_coordinates(self.ionhei1d, [x], order=order)

    def h_he_absorb(self, lambd=None):
        '''
        Gets the opacities for a particular wavelength of light.
        If lambd is None, then looks at the current level for wavelength
        '''
        rhe = 0.1
        if lambd is not None:
            self.lambd = lambd
        self.tg_tab_interp()
        ion_h = self.ionh
        ion_he = self.ionhe
        ion_hei = self.ionhei
        ohi = self.hopac()
        ohei = self.heiopac()
        oheii = self.heiiopac()
        arr = (1 - ion_h) * ohi + rhe * ((1 - ion_he - ion_hei) *
                                         ohei + ion_he * oheii)
        arr[arr < 0] = 0
        return arr

    def load_opa1d_table(self, tabname='chianti'):
        ''' Loads ionizationstate table. '''
        import ChiantiPy.core as ch        
        if tabname is None:
            tabname = '%s/%s' % (self.fdir, 'ionization1d.dat')
        if tabname == '%s/%s' % (self.fdir, 'ionization1d.dat'):
            dtype = ('>' if self.big_endian else '<') + self.dtype
            table = np.memmap(tabname, mode='r', shape=(41, 3), dtype=dtype,
                          order='F')
            self.ionh1d = table[:, 0]
            self.ionhe1d = table[:, 1]
            self.ionhei1d = table[:, 2]
            self.opaload = True
        else: # Chianti table
            import ChiantiPy.core as ch
            if self.verbose:
                print('*** Reading Chianti table', whsp*4, end="\r",
                          flush=True)
            h = ch.Ioneq.ioneq(1)
            h.load(tabname)
            logte = np.log10(h.Temperature)
            self.dte = logte[1]-logte[0]
            self.teinit = logte[0]
            self.ionh1d = h.Ioneq[0,:]
            he = ch.Ioneq.ioneq(2)
            he.load(tabname)
            self.ionhe1d = he.Ioneq[0,:]
            self.ionhei1d = he.Ioneq[1,:]
        if self.verbose:
            print('*** Read OPA table from ' + tabname, whsp*4, end="\r",
                flush=True)


class Cross_sect:
    """
    Reads data from Bifrost collisional cross section tables.

    Parameters
    ----------
    cross_tab - string or array of strings
        File names of the ascii cross table files.
    fdir - string, optional
        Directory where simulation files are. Must be a real path.
    verbose - bool, optional
        If True, will print out more diagnostic messages
    dtype - string, optional
        Data type for reading variables. Default is 32 bit float.
    kelvin - bool (default True)
        Whether to load data in Kelvin. (uses eV otherwise)

    Examples
    --------
    >>> a = cross_sect(['h-h-data2.txt','h-h2-data.txt'], fdir="/data/cb24bih")

    """
    def __init__(self, cross_tab=None, fdir=os.curdir, dtype='f4', verbose=None, kelvin=True, obj=None):
        '''
        Loads cross section tables and calculates collision frequencies and
        ambipolar diffusion.

        parameters:
        cross_tab: None or list of strings
            None -> use default cross tab list of strings.
            else -> treat each string as the name of a cross tab file.
        fdir: str (default '.')
            directory of files (prepend to each filename in cross_tab).
        dtype: default 'f4'
            sets self.dtype. aside from that, internally does NOTHING.
        verbose: None (default) or bool.
            controls verbosity. presently, internally does NOTHING.
            if None, use obj.verbose if possible, else use False (default)
        kelvin - bool (default True)
            Whether to load data in Kelvin. (uses eV otherwise)
        obj: None (default) or an object
            None -> does nothing; ignore this parameter.
            else -> improve time-efficiency by saving data from cross_tab files
                    into memory of obj (save in obj._memory_read_cross_txt).
        '''
        self.fdir = fdir
        self.dtype = dtype
        if verbose is None: 
            verbose = False if obj is None else getattr(obj, 'verbose', False)
        self.verbose = verbose
        self.kelvin = kelvin
        self.units = {True: 'K', False: 'eV'}[self.kelvin]
        # save pointer to obj. Use weakref to help ensure we don't create a circular reference.
        self.obj = (lambda: None) if (obj is None) else weakref.ref(obj)  # self.obj() returns obj.
        # read table file and calculate parameters
        if cross_tab is None:
            cross_tab = ['h-h-data2.txt', 'h-h2-data.txt', 'he-he.txt',
                          'e-h.txt', 'e-he.txt', 'h2_molecule_bc.txt',
                          'h2_molecule_pj.txt', 'p-h-elast.txt', 'p-he.txt',
                          'proton-h2-data.txt']
        self._cross_tab_strs = cross_tab
        self.cross_tab_list = {}
        for i, cross_txt in enumerate(cross_tab):
            self.cross_tab_list[i] = os.path.join(fdir, cross_txt)

        # load table(s)
        self.load_cross_tables(firstime=True)

    def load_cross_tables(self,firstime=False):
        '''
        Collects the information in the cross table files.
        '''
        self.cross_tab = dict()
        for itab in range(len(self.cross_tab_list)):
            self.cross_tab[itab] = read_cross_txt(self.cross_tab_list[itab],firstime=firstime,
                                                  obj=self.obj(), kelvin=self.kelvin)
            

    def tab_interp(self, tg, itab=0, out='el', order=1):
        ''' Interpolates the cross section tables in the simulated domain.
            IN:
                tg  : Temperature [K]
                order: interpolation order (1: linear, 3: cubic)
            OUT:
                'se'  : Spin exchange cross section [a.u.]
                'el'  : Integral Elastic cross section [a.u.]
                'mt'  : momentum transfer cross section [a.u.]
                'vi'  : viscosity cross section [a.u.]
        '''

        if out in ['se el vi mt'.split()] and not self.load_cross_tables:
            raise ValueError("(EEE) tab_interp: EOS table not loaded!")

        finterp = interpolate.interp1d(self.cross_tab[itab]['tg'],
                                          self.cross_tab[itab][out])
        tgreg = np.array(tg, copy=True)
        max_temp = np.max(self.cross_tab[itab]['tg'])
        tgreg[tg > max_temp] = max_temp
        min_temp = np.min(self.cross_tab[itab]['tg'])
        tgreg[tg < min_temp] = min_temp

        return finterp(tgreg)

    def __call__(self, tg, *args, **kwargs):
        '''alias for self.tab_interp.'''
        return self.tab_interp(tg, *args, **kwargs)

    def __repr__(self):
        return '{} == {}'.format(object.__repr__(self), str(self))

    def __str__(self):
        return "Cross_sect(cross_tab={}, fdir='{}')".format(self._cross_tab_strs, self.fdir)


def cross_sect_for_obj(obj=None):
    '''return function which returns Cross_sect with self.obj=obj.
    obj: None (default) or an object
        None -> does nothing; ignore this parameter.
        else -> improve time-efficiency by saving data from cross_tab files
                into memory of obj (save in obj._memory_read_cross_txt).
                Also, use fdir=obj.fdir, unless fdir is entered explicitly.
    '''
    @functools.wraps(Cross_sect)
    def _init_cross_sect(cross_tab=None, fdir=None, *args__Cross_sect, **kw__Cross_sect):
        if fdir is None: fdir = getattr(obj, 'fdir', '.')
        return Cross_sect(cross_tab, fdir, *args__Cross_sect, **kw__Cross_sect, obj=obj)
    return _init_cross_sect

## Tools for making cross section table such that colfreq is independent of temperature ##
def constant_colfreq_cross(tg0, Q0, tg=range(1000, 400000, 100), T_to_eV = lambda T: T / 11604):
    '''makes values for constant collision frequency vs temperature cross section table.
    tg0, Q0:
        enforce Q(tg0) = Q0.
    tg: array of values for temperature.
        (recommend: 1000 to 400000, with intervals of 100.)
    T_to_eV: function
        T_to_eV(T) --> value in eV.
    
    colfreq = consts * Q(tg) * sqrt(tg).
        For constant colfreq:
        Q(tg1) sqrt(tg1) = Q(tg0) sqrt(tg0)
        
    returns dict of arrays. keys: 'E' (for energy in eV), 'T' (for temperature), 'Q' (for cross)
    '''
    tg = np.asarray(tg)
    E  = T_to_eV(tg)
    Q  = Q0 * np.sqrt(tg0) / np.sqrt(tg)
    return dict(E=E, T=tg, Q=Q)

def cross_table_str(E, T, Q, comment=''):
    '''make a string for the table for cross sections.
    put comment at top of file if provided.
    '''
    header = ''
    if len(comment) > 0:
        if not comment.startswith(';'):
            comment = ';' + comment
        header += comment + '\n'
    header += '\n'.join(["",
                         "; 1 atomic unit of square distance = 2.80e-17 cm^2",
                         "; 1eV = 11604K",
                         "",
                         "2.80e-17",
                         "",
                         "",
                         ";   E            T          Q11  ",
                         ";  (eV)         (K)        (a.u.)",
                         "",
                         "",
                        ])
    lines = []
    for e, t, q in zip(E, T, Q):
        lines.append('{:.6f}       {:d}       {:.3f}'.format(e, t, q))
    return header + '\n'.join(lines)

def constant_colfreq_cross_table_str(tg0, Q0, **kw):
    '''make a string for a cross section table which will give constant collision frequency (vs tg).'''
    if 'comment' in kw:
        comment = kw.pop('comment')
    else:
        comment = '\n'.join(['; This table provides cross sections such that',
                             '; the collision frequency will be independent of temperature,',
                             '; assuming the functional form colfreq proportional to sqrt(T).',
                            ])
    ccc = constant_colfreq_cross(tg0, Q0, **kw)
    result = cross_table_str(**ccc, comment=comment)
    return result


###########
#  TOOLS  #
###########

def bifrost2d_to_rh15d(snaps, outfile, file_root, meshfile, fdir, writeB=False,
                       sx=slice(None), sz=slice(None), desc=None):
    """
    Reads a Bifrost 2D atmosphere are writes into RH 1.5D format,
    with the time dimension written in the y dimension (to maximise
    parallelism).
    Parameters
    ----------
    snaps : list or 1D array
        Numbers of snapshots to write.
    outfile: str
        Name of RH 1.5D atmosphere file to write.
    file_root: str
        Basename for bifrost files.
    meshfile : str
        Filename of mesh file (including full path).
    writeB : bool, optional
        If True, will also write magnetic field. Default is False.
    sx, sz : slice object, optional
        Slice objects for x and z dimensions, when not all points
        are needed. E.g. use slice(None) for all points, slice(0, 100, 2)
        for every second point up to 100.
    desc : str
        Description.
    """
    from . import rh15d
    data = BifrostData(file_root, snap=snaps[0], meshfile=meshfile, fdir=fdir,
                       ghost_analyse=False)
    nz = len(data.z[sz])
    nx = max(len(data.x[sx]), len(data.y[sx]))
    ny = len(snaps)
    tgas = np.empty((nx, ny, nz), dtype='f')
    vz = np.empty_like(tgas)
    if writeB:
        Bz = np.empty_like(tgas)
        Bx = np.empty_like(tgas)
        By = np.empty_like(tgas)
    else:
        Bz = None
        Bx = None
        By = None
    ne = np.empty_like(tgas, dtype='d')
    if data.hion:
        nH = np.empty((6, ) + tgas.shape, dtype='f')
    else:
        nH = np.empty((1, ) + tgas.shape, dtype='f')

    # unit conversion to SI
    ul = data.params['u_l'] / 1.e2 # to metres
    ur = data.params['u_r']        # to g/cm^3  (for ne_rt_table)
    ut = data.params['u_t']        # to seconds
    uv = ul / ut
    ub = data.params['u_b'] * 1e-4 # to tgasesl
    ue = data.params['u_ee']       # to erg/g

    if not desc:
        desc = 'BIFROST snapshot from 2D sequence %s, sx=%s sy=1 sz=%s.' % \
                    (file_root, repr(sx), repr(sz))
        if data.hion:
            desc = 'hion ' + desc
    x = data.x[sx] * ul
    y = snaps
    z = data.z[sz] * (-ul)

    rdt = data.r.dtype
    # cstagger.init_stagger(data.nz, data.dx, data.dy, data.z.astype(rdt),
    #                      data.zdn.astype(rdt), data.dzidzup.astype(rdt),
    #                      data.dzidzdn.astype(rdt))

    for i, s in enumerate(snaps):
        data.set_snap(s)
        tgas[:, i] = np.squeeze(data.tg)[sx, sz]
        rho = np.squeeze(data.r)[sx, sz]
        vz[:, i] = np.squeeze(do_cstagger(data.pz,'zup',obj=data))[sx, sz] / rho * (-uv)
        if writeB:
            Bx[:, i] = np.squeeze(data.bx)[sx, sz] * ub
            By[:, i] = np.squeeze(-data.by)[sx, sz] * ub
            Bz[:, i] = np.squeeze(-data.bz)[sx, sz] * ub
        ne[:, i] = np.squeeze(data.get_electron_density(sx=sx, sz=sz)).to_value('1/m3')
        nH[:, :, i] = np.squeeze(data.get_hydrogen_pops(sx=sx, sz=sz)).to_value('1/m3')

    rh15d.make_xarray_atmos(outfile, tgas, vz, z, nH=nH, ne=ne, x=x, y=y,
                            append=False, Bx=Bx, By=By, Bz=Bz, desc=desc,
                            snap=snaps[0])

@file_memory.remember_and_recall('_memory_read_idl_ascii')
def read_idl_ascii(filename,firstime=False):
    ''' Reads IDL-formatted (command style) ascii file into dictionary.
    if obj is not None, remember the result and restore it if ever reading the same exact file again.
    '''
    li = -1
    params = {}
    # go through the file, add stuff to dictionary

    with open(filename) as fp:
        for line in fp:
            li += 1
            # ignore empty lines and comments
            line, _, comment = line.partition(';')
            key, _, value    = line.partition('=')
            key   = key.strip().lower()
            value = value.strip()
            if len(key) == 0:
                continue    # this was a blank line.
            elif len(value) == 0:
                if firstime:
                    print('(WWW) read_params: line %i is invalid, skipping' % li)
                continue
            # --- evaluate value --- #
            ## allow '.false.' or '.true.' for bools
            if (value.lower() in ['.false.', '.true.']):
                value = False if value.lower() == '.false.' else True
            else:
                ## safely evaluate any other type of value
                try:
                    value = ast.literal_eval(value)
                except Exception:
                    ## failed to evaluate. Might be string, or might be int with leading 0's.
                    try:
                        value = int(value)
                    except ValueError:
                        ## failed to convert to int; interpret value as string.
                        pass  # leave value as string without evaluating it.

            params[key] = value

    return params

@file_memory.remember_and_recall('_memory_read_cross_txt', kw_mem=['kelvin'])
def read_cross_txt(filename,firstime=False, kelvin=True):
    ''' Reads IDL-formatted (command style) ascii file into dictionary.
    tg will be converted to Kelvin, unless kelvin==False.
    '''
    li = 0
    params = {}
    count = 0
    # go through the file, add stuff to dictionary
    with open(filename) as fp:
        for line in fp:
            # ignore empty lines and comments
            line = line.strip()
            if len(line) < 1:
                li += 1
                continue
            if line[0] == ';':
                li += 1
                continue
            line = line.split(';')[0].split()
            if (len(line) == 1):
                params['crossunits'] = float(line[0].strip())
                li += 1
                continue
            elif not('crossunits' in params.keys()):
                print('(WWW) read_cross: line %i is invalid, missing crossunits, file %s' % (li,filename))

            if (len(line) < 2):
                if (firstime):
                    print('(WWW) read_cross: line %i is invalid, skipping, file %s' % (li,filename))
                li += 1
                continue
            # force lowercase because IDL is case-insensitive
            temp = line[0].strip()
            cross = line[2].strip()

            # instead of the insecure 'exec', find out the datatypes
            if ((temp.upper().find('E') >= 0) or (temp.find('.') >= 0)):
                # float type
                temp = float(temp)
            else:
                # int type
                try:
                    temp = int(temp)
                except Exception:
                    if (firstime):
                        print('(WWW) read_cross: could not find datatype in '
                            'line %i, skipping' % li)
                    li += 1
                    continue
            if not('tg' in params.keys()):
                params['tg'] = temp
            else:
                params['tg'] = np.append(params['tg'], temp)

            if ((cross.upper().find('E') >= 0) or (cross.find('.') >= 0)):
                # float type
                cross = float(cross)
            else:
                # int type
                try:
                    cross = int(cross)
                except Exception:
                    if (firstime):
                        print('(WWW) read_cross: could not find datatype in '
                            'line %i, skipping' % li)
                    li += 1
                    continue
            if not('el' in params.keys()):
                params['el'] = cross
            else:
                params['el'] = np.append(params['el'], cross)

            if len(line) > 2:
                cross = line[2].strip()

                if ((cross.upper().find('E') >= 0) or (cross.find('.') >= 0)):
                    # float type
                    cross = float(cross)
                else:
                    # int type
                    try:
                        cross = int(cross)
                    except Exception:
                        if (firstime):
                            print('(WWW) read_cross: could not find datatype'
                                'in line %i, skipping' % li)
                        li += 1
                        continue
                if not('mt' in params.keys()):
                    params['mt'] = cross
                else:
                    params['mt'] = np.append(params['mt'], cross)

            if len(line) > 3:
                cross = line[3].strip()

                if ((cross.upper().find('E') >= 0) or (cross.find('.') >= 0)):
                    # float type
                    cross = float(cross)
                else:
                    # int type
                    try:
                        cross = int(cross)
                    except Exception:
                        if (firstime):
                            print('(WWW) read_cross: could not find datatype'
                                'in line %i, skipping' % li)
                        li += 1
                        continue
                if not hasattr(params, 'vi'):
                    params['vi'] = cross
                else:
                    params['vi'] = np.append(params['vi'], cross)

            if len(line) > 4:
                cross = line[4].strip()

                if ((cross.upper().find('E') >= 0) or (cross.find('.') >= 0)):
                    # float type
                    cross = float(cross)
                else:
                    # int type
                    try:
                        cross = int(cross)
                    except Exception:
                        if (firstime):
                            print('(WWW) read_cross: could not find datatype'
                                'in line %i, skipping' % li)
                        li += 1
                        continue
                if not hasattr(params, 'se'):
                    params['se'] = cross
                else:
                    params['se'] = np.append(params['se'], cross)
            li += 1

    # convert to kelvin
    if kelvin:
        params['tg'] *= Bifrost_units(verbose=False).ev_to_k

    return params


def calc_grph(abundances, atomic_weights):
    """
    Calculate grams per hydrogen atom, given a mix of abundances
    and respective atomic weights.

    Parameters
    ----------
    abundances : 1D array
        Element abundances relative to hydrogen in log scale,
        where hydrogen is defined as 12.
    atomic_weights : 1D array
        Atomic weights for each element in atomic mass units.

    Returns
    -------
    grph : float
        Grams per hydrogen atom.
    """
    from astropy.constants import u as amu
    linear_abundances = 10.**(abundances - 12.)
    masses = atomic_weights * amu.to_value('g')
    return np.sum(linear_abundances * masses)


def subs2grph(subsfile):
    """
    Extract abundances and atomic masses from subs.dat, and calculate
    the number of grams per hydrogen atom.

    Parameters
    ----------
    subsfile : str
        File name of subs.dat.

    Returns
    -------
    grph : float
        Grams per hydrogen atom.
    """
    f = open(subsfile, 'r')
    nspecies = np.fromfile(f, count=1, sep=' ', dtype='i')[0]
    f.readline()  # second line not important
    ab = np.fromfile(f, count=nspecies, sep=' ', dtype='f')
    am = np.fromfile(f, count=nspecies, sep=' ', dtype='f')
    f.close()
    return calc_grph(ab, am)


def find_first_match(name, path,incl_path=False):
    '''
    This will find the first match,
    name : string, e.g., 'patern*'
    incl_root: boolean, if true will add full path, otherwise, the name.
    path : sring, e.g., '.'
    '''
    originalpath=os.getcwd()
    os.chdir(path)
    for file in glob(name):
        if incl_path:
            os.chdir(originalpath)
            return os.path.join(path, file)
        else:
            os.chdir(originalpath)
            return file
    os.chdir(originalpath)<|MERGE_RESOLUTION|>--- conflicted
+++ resolved
@@ -2405,13 +2405,6 @@
         if tabname is None:
             tabname = os.path.join(fdir, 'ionization.dat')
         self.tabname = tabname
-<<<<<<< HEAD
-        # load table(s)
-        #self.load_opa_table()
-=======
-
-
->>>>>>> b8dc1608
 
     def hopac(self):
         ghi = 0.99
