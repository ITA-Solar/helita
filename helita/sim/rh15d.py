--- conflicted
+++ resolved
@@ -2,16 +2,12 @@
 Set of programs and tools to read the outputs from RH, 1.5D version
 """
 import os
-<<<<<<< HEAD
-import numpy as np
-=======
 import warnings
 import datetime
 import numpy as np
 import xarray as xr
 import h5py
 from io import StringIO
->>>>>>> 8082a146
 
 
 class Rh15dout:
@@ -970,8 +966,6 @@
     return
 
 
-<<<<<<< HEAD
-=======
 def make_xarray_atmos(outfile, T, vz, z, nH=None, x=None, y=None, Bz=None, By=None,
                       Bx=None, rho=None, ne=None, vx=None, vy=None, vturb=None,
                       desc=None, snap=None, boundary=None, append=False):
@@ -1107,7 +1101,6 @@
         rootgrp.close()
 
 
->>>>>>> 8082a146
 def depth_optim(height, temp, ne, vz, rho, nh=None, bx=None, by=None, bz=None,
                 tmax=5e4):
     """
