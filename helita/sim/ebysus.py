"""
Set of programs to read and interact with output from Multifluid/multispecies
"""

DEBUG = False  # if True, change some things, to make debugging easier. (remove this in the long-term.)
               # presently, debug mode is not working properly. - SE Apr 16 2021
if DEBUG:
    print('we have loaded ebysus.py in debug mode.')

# import built-in modules
import os
import time
if DEBUG:
    import sys

# import local modules
from .bifrost import (
    BifrostData, Rhoeetab, Bifrost_units, Cross_sect,
    read_idl_ascii, subs2grph,
)
from . import cstagger
from .load_mf_quantities import *
from .load_quantities import *
from .load_arithmetic_quantities import *
from . import document_vars
from . import file_memory
from . import fluid_tools

# import external public modules
import numpy as np

# import external private modules
try:
    from at_tools import atom_tools as at
except ImportError:
    warnings.warn('failed to import at_tools.atom_tools; some functions in helita.sim.ebysus may crash')

class EbysusData(BifrostData):

    """
    Class to hold data from Multifluid/multispecies simulations
    in native format.
    """

    def __init__(self, *args, N_memmap=200, mm_persnap=True, fast=True, **kwargs):
        ''' initialize EbysusData object.

        N_memmap: int (default 0)
            keep the N_memmap most-recently-created memmaps stored in self._memory_numpy_memmap.
            -1  --> try to never forget any memmaps.
                    May increase (for this python session) the default maximum number of files
                    allowed to be open simultaneously. Tries to be conservative about doing so.
                    See file_memory.py for more details.
            0   --> never remember any memmaps.
                    Turns off remembering memmaps.
                    Not recommended; causes major slowdown.
            >=1 --> remember up to this many memmaps.

        mm_persnap: True (default) or False
            whether to delete all memmaps in self._memory_memmap when we set_snap to a new snap.

        fast: True (default) or False
            whether to be fast.
            True -> don't create memmaps for all simple variables when snapshot changes.
            False -> do create memmaps for all simple variables when snapshot changes.
                     Not recommended; causes major slowdown.
                     This option is included in case legacy code assumes values
                     via self.var, or self.variables[var], instead of self.get_var(var).
                     As long as you use get_var to get var values, you can safely use fast=True.

        *args and **kwargs go to helita.sim.bifrost.BifrostData.__init__
        '''

        setattr(self, file_memory.NMLIM_ATTR, N_memmap)
        setattr(self, file_memory.MM_PERSNAP, mm_persnap)

        super(EbysusData, self).__init__(*args, fast=fast, **kwargs)

        self.att = {}
        tab_species = self.mf_tabparam['SPECIES']
        self.mf_nspecies = len(tab_species)
        self.mf_total_nlevel=0
        for row in tab_species:
            # example row looks like: ['01', 'H', 'H_2.atom']
            mf_ispecies = int(row[0])
            self.att[mf_ispecies] = at.Atom_tools(atom_file=row[2], fdir=self.fdir)
            self.mf_total_nlevel += self.att[mf_ispecies].params.nlevel

        self._init_vars_get(firstime=True)

    def _set_snapvars(self,firstime=False):

        if os.path.exists('%s.io' % self.file_root):
            self.snaprvars = ['r']
            self.snappvars = ['px', 'py', 'pz']
        else:
            self.snapvars = ['r', 'px', 'py', 'pz']

        self.snapevars = ['e']
        self.mhdvars = []
        if (self.do_mhd):
            self.mhdvars = ['bx', 'by', 'bz']
        self.auxvars = self.params['aux'][self.snapInd].split()

        self.compvars = ['ux', 'uy', 'uz', 's', 'ee']

        self.varsmfc = [v for v in self.auxvars if v.startswith('mfc_')]
        self.varsmf = [v for v in self.auxvars if v.startswith('mf_')]
        self.varsmm = [v for v in self.auxvars if v.startswith('mm_')]
        self.varsmfr = [v for v in self.auxvars if v.startswith('mfr_')]
        self.varsmfp = [v for v in self.auxvars if v.startswith('mfp_')]
        self.varsmfe = [v for v in self.auxvars if v.startswith('mfe_')]

        if (self.mf_epf):
            # add internal energy to basic snaps
            #self.snapvars.append('e')
            # make distiction between different aux variable
            self.mf_e_file = self.root_name + '_mf_e'
        else:  # one energy for all fluid
            self.mhdvars.insert(0, 'e')
            self.snapevars = []

        if hasattr(self, 'with_electrons'):
            if self.with_electrons:
                self.mf_e_file = self.root_name + '_mf_e'
                # JMS This must be implemented
                self.snapelvars=['r', 'px', 'py', 'pz', 'e']

        for var in (
                self.varsmfr +
                self.varsmfp +
                self.varsmfe +
                self.varsmfc +
                self.varsmf +
                self.varsmm):
            self.auxvars.remove(var)

        #if hasattr(self, 'mf_total_nlevel'):
        #    if self.mf_total_nlevel == 1:
        #        self.snapvars.append('e')

        if os.path.exists('%s.io' % self.file_root):
            self.simple_vars = self.snaprvars + self.snappvars + \
                self.snapevars + self.mhdvars + self.auxvars + \
                self.varsmf + self.varsmfr + self.varsmfp + self.varsmfe + \
                self.varsmfc + self.varsmm
        else:
            self.simple_vars = self.snapvars + self.snapevars + \
                self.mhdvars + self.auxvars + self.varsmf + \
                self.varsmfr + self.varsmfp + self.varsmfe + \
                self.varsmfc + self.varsmm

        self.auxxyvars = []
        # special case for the ixy1 variable, lives in a separate file
        if 'ixy1' in self.auxvars:
            self.auxvars.remove('ixy1')
            self.auxxyvars.append('ixy1')

        for var in self.auxvars:
            if any(i in var for i in ('xy', 'yz', 'xz')):
                self.auxvars.remove(var)
                self.vars2d.append(var)

        '''self.compvars = ['ux', 'uy', 'uz', 's', 'rup', 'dxdbup', 'dxdbdn',
                            'dydbup', 'dydbdn', 'dzdbup', 'dzdbdn', 'modp']
        if (self.do_mhd):
            self.compvars = self.compvars + ['bxc', 'byc', 'bzc', 'modb']'''

    def set_snap(self,snap,*args__set_snap,**kwargs__set_snap):
        '''call set_snap from BifrostData,
        but also if mm_persnap, then delete all the memmaps in memory..
        '''
        if getattr(self, file_memory.MM_PERSNAP, False) and np.size(self.snap)==1:
            if hasattr(self, file_memory.MEMORY_MEMMAP):
                delattr(self, file_memory.MEMORY_MEMMAP)
        super(EbysusData, self).set_snap(snap, *args__set_snap, **kwargs__set_snap)

    def get_param(self, param, default=None, warning=None):
        ''' get param via self.params[param][self.snapInd].
        if param not in self.params.keys():
            return default.
            if warning not None, also do warnings.warn(warning).
        '''
        try:
            p = self.params[param]
        except KeyError:
            p = default
            if warning is not None:
                warnings.warn(warning)
        else:
            p = p[self.snapInd]
        return p

    def _read_params(self,firstime=False):
        ''' Reads parameter file specific for Multi Fluid Bifrost '''
        super(EbysusData, self)._read_params(firstime=firstime)

        self.nspecies_max = 28
        self.nlevels_max = 28
        try:
            self.mf_epf = self.params['mf_epf'][self.snapInd]
        except KeyError:
            raise KeyError('read_params: could not find mf_epf in idl file!')
        try:
            self.mf_nspecies = self.params['mf_nspecies'][self.snapInd]
        except KeyError:
            raise KeyError('read_params: could not find mf_nspecies in idl file!')
        try:
            self.with_electrons = self.params['mf_electrons'][self.snapInd]
        except KeyError:
            raise KeyError(
                'read_params: could not find mf_electrons in idl file!')
        # mf_total_nlevel
        self.mf_total_nlevel = self.get_param('mf_total_nlevel',
                        warning='warning, this idl file does not include mf_total_nlevel')
        # mf_param_file
        param_file = self.get_param('mf_param_file', default='mf_params.in',
                        warning='mf_param_file not found in this idl file; trying to use mf_params.in')
        file = os.path.join(self.fdir, param_file.strip())
        self.mf_tabparam = read_mftab_ascii(file, obj=self)
        # mf_eparam_file
        do_ohm_ecol = self.get_param('do_ohm_ecol', 0)
        warning = 'mf_eparam_file parameter not found; trying to use mf_eparams.in' if do_ohm_ecol else None
        eparam_file = self.get_param('mf_eparam_file', default='mf_eparams.in', warning=warning)
        file = os.path.join(self.fdir, eparam_file.strip())
        try:
            self.mf_etabparam = read_mftab_ascii(file, obj=self)
        except FileNotFoundError:
            # if do_ohm_ecol, crash; otherwise quietly ignore error.
            if do_ohm_ecol:
                raise

    def _init_vars(self, firstime=False, fast=None, *args__get_simple_var, **kw__get_simple_var):
        """
        Initialises variables (common for all fluid)
        
        fast: None, True, or False.
            whether to only read density (and not all the other variables).
            if None, use self.fast instead.

        *args and **kwargs go to _get_simple_var
        """
        fast = fast if fast is not None else self.fast
        if self._fast_skip_flag is True:
            return
        elif self._fast_skip_flag is False:
            self._fast_skip_flag = True #swaps flag to True, then runs the rest of the code (this time around).
        #else, fast_skip_flag is None, so the code should never be skipped.
        #as long as fast is False, fast_skip_flag should be None.

        self.mf_common_file = (self.root_name + '_mf_common')
        if os.path.exists('%s.io' % self.file_root):
            self.mfr_file = (self.root_name + '_mfr_%02i_%02i')
            self.mfp_file = (self.root_name + '_mfp_%02i_%02i')
        else:
            self.mf_file = (self.root_name + '_mf_%02i_%02i')
        self.mfe_file = (self.root_name + '_mfe_%02i_%02i')
        self.mfc_file = (self.root_name + '_mfc_%02i_%02i')
        self.mm_file = (self.root_name + '_mm_%02i_%02i')
        self.mf_e_file = (self.root_name + '_mf_e')
        self.aux_file = (self.root_name)

        self.variables = {}

        self.set_mfi(None, None)
        self.set_mfj(None, None)

        if not firstime:
            self._init_vars_get(firstime=False, *args__get_simple_var, **kw__get_simple_var)
            
    def _init_vars_get(self, firstime=False, *args__get_simple_var, **kw__get_simple_var):
        '''get vars for _init_vars.'''
        varlist = ['r'] if self.fast else self.simple_vars
        for var in varlist:
            try:
                # try to get var via _get_simple_var.
                self.variables[var] = self._get_simple_var(var,
                    *args__get_simple_var, **kw__get_simple_var)
            except Exception as error:
                # if an error occurs, then...
                if var=='r' and firstime:
                    # RAISE THE ERROR
                    ## Many methods depend on self.r being set. So if we can't get it, the code needs to crash.
                    raise
                elif isinstance(error, ValueError) and (self.mf_ispecies < 0 or self.mf_ilevel < 0):
                    # SILENTLY HIDE THE ERROR.
                    ## We assume it came from doing something like get_var('r', mf_ispecies=-1),
                    ##  which is is _supposed_ to fail. We hope it came from that, at least....
                    ## To be cautious / help debugging, we will store any such errors in self._hidden_errors.
                    if not hasattr(self, '_hidden_errors'):
                        self._hidden_errors = []
                    if not hasattr(self, '_hidden_errors_max_len'):
                        self._hidden_errors_max_len = 100  # don't keep track of more than this many errors.
                    errmsg = "during _init_vars_get, with var='{}', {}".format(var, self.quick_look())
                    errmsg.format(var, self.snap, self.ifluid, self.jfluid)
                    self._hidden_errors += [(errmsg, error)]
                    if len(self._hidden_errors) > self._hidden_errors_max_len:
                        del self._hidden_errors[0]
                else:
                    # MAKE A WARNING but don't crash the code.
                    ## Note: warnings with the same exact contents will only appear once per session, by default.
                    ## You can change this behavior via, e.g.: import warnings; warnings.simplefilter('always')
                    errmsg = error if (self.verbose or firstime) else type(error).__name__
                    warnings.warn("init_vars failed to read variable '{}' due to: {}".format(var, errmsg))
            else:
                # if there was no error, then set self.var to the result.
                ## also set self.variables['metadata'] to self._metadata.
                ## this ensures we only pull data from self.variables when
                ## it is the correct snapshot, ifluid, and jfluid.
                setattr(self, var, self.variables[var])
                self.variables['metadata'] = self._metadata()

        rdt = self.r.dtype
        if (self.nz>1):
            cstagger.init_stagger(self.nz, self.dx, self.dy, self.z.astype(rdt),
                              self.zdn.astype(rdt), self.dzidzup.astype(rdt),
                              self.dzidzdn.astype(rdt))
            self.cstagger_exists = True   # we can use cstagger methods!
        else:
<<<<<<< HEAD
            cstagger.init_stagger_mz1d(self.nz, self.dx, self.dy, self.z.astype(rdt))
            self.cstagger_exists = True  # we must avoid using cstagger methods.
=======
            #cstagger.init_stagger_mz1(self.nz, self.dx, self.dy, self.z.astype(rdt))
            #self.cstagger_exists = True
            self.cstagger_exists = False  # we must avoid using cstagger methods.
>>>>>>> bf0e1647

    # fluid-setting functions
    set_mf_fluid = fluid_tools.set_mf_fluid
    set_mfi      = fluid_tools.set_mfi
    set_mfj      = fluid_tools.set_mfj
    # docstrings for fluid-setting functions
    for func in [set_mf_fluid, set_mfi, set_mfj]:
        func.__doc__ = func.__doc__.replace('obj', 'self')

    del func # (we don't want func to remain in the EbysusData namespace beyond this point.)

    def _metadata(self, none=None):
        '''returns dict of snap, ifluid, jfluid for self.'''
        result = {attr: getattr(self, attr, none) for attr in ['snap', 'ifluid', 'jfluid']}
        if result['snap'] is not none:
            if np.size(result['snap'])>1: result['snap'] = self.snap[self.snapInd]
        return result

    def quick_look(self):
        '''returns string with snap, ifluid, and jfluid.'''
        x = self._metadata(none='(not set)')
        return 'snap={}, ifluid={}, jfluid={}'.format(x['snap'], x['ifluid'], x['jfluid'])

    def _metadata_equals(self, alt_metadata, none=None):
        '''return whether self._metadata(none) equals to self.alt_metadata.'''
        x = self._metadata(none=none)
        if set(x.keys()) != set(alt_metadata.keys()): return False
        if x['ifluid'] != alt_metadata['ifluid']: return False
        if x['jfluid'] != alt_metadata['jfluid']: return False
        if np.any(x['snap'] != alt_metadata['snap']): return False
        return True

    def get_var(self, var, snap=None, iix=slice(None), iiy=slice(None), iiz=slice(None),
                mf_ispecies=None, mf_ilevel=None, mf_jspecies=None, mf_jlevel=None,
                ifluid=None, jfluid=None,
                panic=False, *args, **kwargs):
        """
        Reads a given variable from the relevant files.

        >>> Use self.get_var('') for help.
        >>> Use self.vardocs() to prettyprint the available variables and what they mean.

        sets fluid-related attributes (e.g. self.ifluid) based on fluid-related kwargs.

        returns the data for the variable (as a 3D array with axes 0,1,2 <-> x,y,z).

        Parameters
        ----------
        var - string
            Name of the variable to read.
        snap - integer, optional
            Snapshot number to read. By default reads the loaded snapshot;
            if a different number is requested, will load that snapshot
            by running self.set_snap(snap).
        mf_ispecies - integer, or None (default)
            Species ID
            if None, set using other fluid kwargs (see ifluid, iSL, iS).
            if still None, use self.mf_ispecies
        mf_ilevel - integer, or None (default)
            Ionization level
            if None, set using other fluid kwargs (see ifluid, iSL, iL).
            if still None, use self.mf_ilevel
        ifluid - tuple of integers, or None (default)
            if not None: (mf_ispecies, mf_ilevel) = ifluid
        **kwargs may contain the following:
            iSL    - alias for ifluid
            jSL    - alias for jfluid
            iS, iL - alias for ifluid[0], ifluid[1]
            jS, jL - alias for jfluid[0], jfluid[1]
        extra **kwargs are passed to NOWHERE.
        extra *args are passed to NOWHERE.
        """
        if var == '' and not document_vars.creating_vardict(self):
            help(self.get_var)

        if var in ['x', 'y', 'z']:
            return getattr(self, var)

        mf_ispecies, mf_ilevel, mf_jspecies, mf_jlevel = \
            fluid_tools._interpret_kw_fluids(mf_ispecies, mf_ilevel, mf_jspecies, mf_jlevel,
                                             ifluid, jfluid, **kwargs)

        if var in self.varsmfc:
            if mf_ilevel is None and self.mf_ilevel == 1:
                mf_ilevel = 2
                print("Warning: mfc is only for ionized species,"
                      "Level changed to 2")
            if mf_ilevel == 1:
                mf_ilevel = 2
                print("Warning: mfc is only for ionized species."
                      " Level changed to 2")

        #if var not in self.snapevars:
        #    if (mf_ispecies is None):
        #        if self.mf_ispecies < 1:
        #            mf_ispecies = 1
        #            print("Warning: variable is only for electrons, "
        #                  "iSpecie changed to 1")
        #    elif (mf_ispecies < 1):
        #        mf_ispecies = 1
        #        print("Warning: variable is only for electrons, "
        #              "iSpecie changed to 1")

        if not hasattr(self, 'iix'):
            self.set_domain_iiaxis(iinum=iix, iiaxis='x')
            self.set_domain_iiaxis(iinum=iiy, iiaxis='y')
            self.set_domain_iiaxis(iinum=iiz, iiaxis='z')
            self.variables={}
        else:
            if (iix != slice(None)) and np.any(iix != self.iix):
                if self.verbose:
                    print('(get_var): iix ', iix, self.iix)
                self.set_domain_iiaxis(iinum=iix, iiaxis='x')
                self.variables={}
            if (iiy != slice(None)) and np.any(iiy != self.iiy):
                if self.verbose:
                    print('(get_var): iiy ', iiy, self.iiy)
                self.set_domain_iiaxis(iinum=iiy, iiaxis='y')
                self.variables={}
            if (iiz != slice(None)) and np.any(iiz != self.iiz):
                if self.verbose:
                    print('(get_var): iiz ', iiz, self.iiz)
                self.set_domain_iiaxis(iinum=iiz, iiaxis='z')
                self.variables={}
        if self.cstagop and ((self.iix != slice(None)) or
                             (self.iiy != slice(None)) or
                             (self.iiz != slice(None))):
            self.cstagop = False
            print(
                'WARNING: cstagger use has been turned off,',
                'turn it back on with "dd.cstagop = True"')

        # set fluid before set_snap.
        ## setting fluid MUST happen before setting snap,
        ## because set_snap may call _init_vars, which calls _get_simple_var,
        ## and we want to make sure we are getting vars for the correct fluids!
        self.set_mfi(mf_ispecies, mf_ilevel)
        self.set_mfj(mf_jspecies, mf_jlevel)

        if ((snap is not None) and np.any(snap != self.snap)):
            self.set_snap(snap)

        # get value of variable; restore ifluid & jfluid afterwards.
        with self.MaintainFluids():
            if self._metadata_equals(self.variables) and var in self.variables:
                return self.variables[var]
            elif var in self.simple_vars:
                val = self._get_simple_var(var, panic=panic)
            elif var in self.auxxyvars:
                val =  super(EbysusData, self)._get_simple_var_xy(var)
            elif var in self.compvars:
                val =  super(EbysusData, self)._get_composite_var(var)
            else:
                # Loading quantities
                val = load_quantities(self,var,PLASMA_QUANT='',
                            CYCL_RES='', COLFRE_QUANT='', COLFRI_QUANT='',
                            IONP_QUANT='', EOSTAB_QUANT='', TAU_QUANT='',
                            DEBYE_LN_QUANT='', CROSTAB_QUANT='',
                            COULOMB_COL_QUANT='', AMB_QUANT='')
                if val is None:
                    val = load_mf_quantities(self,var)
                if val is None:
                    val = load_arithmetic_quantities(self,var)

        if document_vars.creating_vardict(self):
            return None
        elif var == '':
            print('Variables from snap or aux files:')
            print(self.simple_vars)
            print('Variables from xy aux files:')
            print(self.auxxyvars)
            if hasattr(self,'vardict'):
                self.vardocs()
            return None

        if val is None:
            raise ValueError(('get_var: do not know (yet) how to '
                          'calculate quantity %s. Note that simple_var '
                          'available variables are: %s.\nIn addition, '
                          'get_quantity can read others computed variables '
                          "see e.g. help(self.get_var) or get_var('')) for guidance"
                          '.' % (var, repr(self.simple_vars))))

        if DEBUG:
            self._check_mm_refs(val, 0)

        if np.shape(val) != (self.xLength, self.yLength, self.zLength):
            # at least one slice has more than one value
            if np.size(self.iix) + np.size(self.iiy) + np.size(self.iiz) > 3:
                # x axis may be squeezed out, axes for take()
                axes = [0, -2, -1]

                for counter, dim in enumerate(['iix', 'iiy', 'iiz']):
                    if (np.size(getattr(self, dim)) > 1 or
                            getattr(self, dim) != slice(None)):
                        # slicing each dimension in turn
                        val = val.take(getattr(self, dim), axis=axes[counter])
            else:
                # all of the slices are only one int or slice(None)
                val = val[self.iix, self.iiy, self.iiz]

            # ensuring that dimensions of size 1 are retained
            val = np.reshape(val, (self.xLength, self.yLength, self.zLength))

        return val

    def get_varm(self, *args__get_var, **kwargs__get_var):
        '''get_var but returns np.mean() of result.
        provided for convenience for quicker debugging.
        '''
        return np.mean(self.get_var(*args__get_var, **kwargs__get_var))

    def _get_simple_var(
            self,
            var,
            mf_ispecies=None,
            mf_ilevel=None,
            mf_jspecies=None,
            mf_jlevel=None,
            order='F',
            mode='r',
            panic=False, 
            *args,
            **kwargs):
        """
        Gets "simple" variable (ie, only memmap, not load into memory).

        Overloads super class to make a distinction between different
        filenames for different variables

        Parameters:
        -----------
        var - string
            Name of the variable to read. Must be Bifrost internal names.
        order - string, optional
            Must be either 'C' (C order) or 'F' (Fortran order, default).
        mode - string, optional
            numpy.memmap read mode. By default is read only ('r'), but
            you can use 'r+' to read and write. DO NOT USE 'w+'.

        Returns
        -------
        result - numpy.memmap array
            Requested variable.
        """
        if var == '':
            print(help(self._get_simple_var))

        self.set_mfi(mf_ispecies, mf_ilevel)
        self.set_mfj(mf_jspecies, mf_jlevel)

        if (np.size(self.snap) > 1):
            currSnap = self.snap[self.snapInd]
            currStr = self.snap_str[self.snapInd]
        else:
            currSnap = self.snap
            currStr = self.snap_str
        if currSnap < 0:
            filename = self.file_root
            fsuffix_b = '.scr'
            currStr = ''
        elif currSnap == 0:
            filename = self.file_root
            fsuffix_b = ''
            currStr = ''
        else:
            filename = self.file_root
            fsuffix_b = ''

        self.mf_arr_size = 1
        if os.path.exists('%s.io' % self.file_root):
            if (var in self.mhdvars and self.mf_ispecies > 0) or (
                    var in ['bx', 'by', 'bz']):
                idx = self.mhdvars.index(var)
                fsuffix_a = '.snap'
                dirvars = '%s.io/mf_common/' % self.file_root
                filename = self.mf_common_file
            elif var in self.snaprvars and self.mf_ispecies > 0:
                idx = self.snaprvars.index(var)
                fsuffix_a = '.snap'
                dirvars = '%s.io/mf_%02i_%02i/mfr/' % (self.file_root,
                        self.mf_ispecies, self.mf_ilevel)
                filename = self.mfr_file % (self.mf_ispecies, self.mf_ilevel)
            elif var in self.snappvars and self.mf_ispecies > 0:
                idx = self.snappvars.index(var)
                fsuffix_a = '.snap'
                dirvars = '%s.io/mf_%02i_%02i/mfp/' % (self.file_root,
                        self.mf_ispecies, self.mf_ilevel)
                filename = self.mfp_file % (self.mf_ispecies, self.mf_ilevel)
            elif var in self.snapevars and self.mf_ispecies > 0:
                idx = self.snapevars.index(var)
                fsuffix_a = '.snap'
                dirvars = '%s.io/mf_%02i_%02i/mfe/' % (self.file_root,
                        self.mf_ispecies, self.mf_ilevel)
                filename = self.mfe_file % (self.mf_ispecies, self.mf_ilevel)
            elif var in self.snapevars and self.mf_ispecies < 0:
                idx = self.snapevars.index(var)
                filename = self.mf_e_file
                dirvars = '%s.io/mf_e/'% self.file_root
                fsuffix_a = '.snap'
            elif var in self.auxvars:
                idx = self.auxvars.index(var)
                fsuffix_a = '.aux'
                dirvars = '%s.io/mf_common/' % self.file_root
                filename = self.aux_file
            elif var in self.varsmf:
                idx = self.varsmf.index(var)
                fsuffix_a = '.aux'
                dirvars = '%s.io/mf_%02i_%02i/mfa/' % (self.file_root,
                        self.mf_ispecies, self.mf_ilevel)
                filename = self.mf_file % (self.mf_ispecies, self.mf_ilevel)
            elif var in self.varsmm:
                idx = self.varsmm.index(var)
                fsuffix_a = '.aux'
                dirvars = '%s.io/mf_%02i_%02i/mm/' % (self.file_root,
                        self.mf_ispecies, self.mf_ilevel)
                filename = self.mm_file % (self.mf_ispecies, self.mf_ilevel)
                self.mf_arr_size = self.mf_total_nlevel
                jdx=0
                for ispecies in range(1,self.mf_nspecies+1):
                    nlevels=self.att[ispecies].params.nlevel
                    for ilevel in range(1,nlevels+1):
                        if (ispecies < self.mf_jspecies):
                            jdx += 1
                        elif ((ispecies == self.mf_jspecies) and (ilevel < self.mf_jlevel)):
                            jdx += 1
            elif var in self.varsmfr:
                idx = self.varsmfr.index(var)
                fsuffix_a = '.aux'
                dirvars = '%s.io/mf_%02i_%02i/mfr/' % (self.file_root,
                        self.mf_ispecies, self.mf_ilevel)
                filename = self.mfr_file % (self.mf_ispecies, self.mf_ilevel)
            elif var in self.varsmfp:
                idx = self.varsmfp.index(var)
                fsuffix_a = '.aux'
                dirvars = '%s.io/mf_%02i_%02i/mfp/' % (self.file_root,
                        self.mf_ispecies, self.mf_ilevel)
                filename = self.mfp_file % (self.mf_ispecies, self.mf_ilevel)
            elif var in self.varsmfe:
                idx = self.varsmfe.index(var)
                fsuffix_a = '.aux'
                dirvars = '%s.io/mf_%02i_%02i/mfe/' % (self.file_root,
                        self.mf_ispecies, self.mf_ilevel)
                filename = self.mfe_file % (self.mf_ispecies, self.mf_ilevel)
            elif var in self.varsmfc:
                idx = self.varsmfc.index(var)
                fsuffix_a = '.aux'
                dirvars = '%s.io/mf_%02i_%02i/mfc/' % (self.file_root,
                        self.mf_ispecies, self.mf_ilevel)
                filename = self.mfc_file % (self.mf_ispecies, self.mf_ilevel)
            else:
                errmsg = "Failed to find '{}' in simple vars for {}. (at point 1 in ebysus.py)"
                errmsg = errmsg.format(var, self.quick_look())
                raise ValueError(errmsg)
        else:
            dirvars = ''
            if (var in self.mhdvars and self.mf_ispecies > 0) or (
                    var in ['bx', 'by', 'bz']):
                idx = self.mhdvars.index(var)
                fsuffix_a = '.snap'
                filename = self.mf_common_file
            elif var in self.snapvars and self.mf_ispecies > 0:
                idx = self.snapvars.index(var)
                fsuffix_a = '.snap'
                filename = self.mf_file % (self.mf_ispecies, self.mf_ilevel)
            elif var in self.snapevars and self.mf_ispecies > 0:
                idx = self.snapevars.index(var)
                fsuffix_a = '.snap'
                filename = self.mfe_file % (self.mf_ispecies, self.mf_ilevel)
            elif var in self.snapevars and self.mf_ispecies < 0:
                idx = self.snapevars.index(var)
                filename = self.mf_e_file
                fsuffix_a = '.snap'
            elif var in self.auxvars:
                idx = self.auxvars.index(var)
                fsuffix_a = '.aux'
                filename = self.aux_file
            elif var in self.varsmf:
                idx = self.varsmf.index(var)
                fsuffix_a = '.aux'
                filename = self.mf_file % (self.mf_ispecies, self.mf_ilevel)
            elif var in self.varsmm:
                idx = self.varsmm.index(var)
                fsuffix_a = '.aux'
                filename = self.mm_file % (self.mf_ispecies, self.mf_ilevel)
                self.mf_arr_size = self.mf_total_nlevel
                jdx=0
                for ispecies in range(1,self.mf_nspecies+1):
                    nlevels=self.att[ispecies].params.nlevel
                    for ilevel in range(1,nlevels+1):
                        if (ispecies < self.mf_jspecies):
                            jdx += 1
                        elif ((ispecies == self.mf_jspecies) and (ilevel < self.mf_jlevel)):
                            jdx += 1
            elif var in self.varsmfr:
                idx = self.varsmfr.index(var)
                fsuffix_a = '.aux'
                filename = self.mfr_file % (self.mf_ispecies, self.mf_ilevel)
            elif var in self.varsmfp:
                idx = self.varsmfp.index(var)
                fsuffix_a = '.aux'
                filename = self.mfp_file % (self.mf_ispecies, self.mf_ilevel)
            elif var in self.varsmfe:
                idx = self.varsmfe.index(var)
                fsuffix_a = '.aux'
                filename = self.mfe_file % (self.mf_ispecies, self.mf_ilevel)
            elif var in self.varsmfc:
                idx = self.varsmfc.index(var)
                fsuffix_a = '.aux'
                filename = self.mfc_file % (self.mf_ispecies, self.mf_ilevel)
            else:
                errmsg = "Failed to find '{}' in simple vars for {}. (at point 2 in ebysus.py)"
                errmsg = errmsg.format(var, self.quick_look())
                raise ValueError(errmsg)

        if panic: 
            if fsuffix_a == '.aux': 
                filename = dirvars + filename  + fsuffix_a + '.panic' 
            else: 
                filename = dirvars + filename + '.panic'

        else: 
            filename = dirvars + filename + currStr + fsuffix_a + fsuffix_b

        '''if var not in self.mhdvars and not (var in self.snapevars and
            self.mf_ispecies < 0) and var not in self.auxvars :
            filename = filename % (self.mf_ispecies, self.mf_ilevel)'''

        dsize = np.dtype(self.dtype).itemsize
        offset = self.nx * self.ny * self.nzb * idx * dsize * self.mf_arr_size
        kw__get_mmap = dict(dtype=self.dtype, order=order, mode=mode,          # kwargs for np.memmap
                            offset=offset, shape=(self.nx, self.ny, self.nzb), # kwargs for np.memmap
                            obj=self if (self.N_memmap != 0) else None,        # kwarg for memmap management
                            ) 
        if (self.mf_arr_size == 1):
            result = get_numpy_memmap(filename, **kw__get_mmap)
        else:
            if var in  self.varsmm:
                kw__get_mmap['offset'] += self.nx * self.ny * self.nzb * jdx * dsize
                result = get_numpy_memmap(filename, **kw__get_mmap)
            else:
                kw__get_mmap['shape'] = (self.nx, self.ny, self.nzb, self.mf_arr_size)
                result = get_numpy_memmap(filename, **kw__get_mmap)
        if DEBUG:
            self._check_mm_refs(result, 0)
        return result

    if DEBUG:
        def _check_mm_refs(self, x, N_external, in_memory=None):
            '''checks whether there are the correct number of refs to memmap x.
            N_external is guess of how many references there are besides the x which is passed here.
            in_memory: bool or None. None -> (getattr(self, file_memory.NMLIM_ATTR, 0)==0)
            '''
            # total number of refs should be 3 + N_external + (1 if x is in _memory_memmap else 0)
            ## the 3 are: original x, local x in this function, local x in sys.getrefcount.
            errstr = 'Too many references. Expected {} from memory plus {} from external, but got {} total. ' + self.quick_look()
            if in_memory is None: in_memory = getattr(self, file_memory.NMLIM_ATTR, 0)==0
            Nref = sys.getrefcount(x)
            memref = (1 if in_memory else 0)
            expected = 3 + N_external + memref
            assert Nref == expected, errstr.format(memref, N_external, Nref-3)
            return True

    def get_var_if_in_aux(self, var, *args__get_var, **kw__get_var):
        """ get_var but only if it appears in aux (i.e. self.params['aux'][self.snapInd])
        
        if var not in aux, return None.
        *args and **kwargs go to get_var.
        """
        if var in self.params['aux'][self.snapInd].split():
            return self.get_var(var, *args__get_var, **kw__get_var)
        else:
            return None

    def get_varTime(self, var, snap=None, iix=None, iiy=None, iiz=None,
                    mf_ispecies=None, mf_ilevel=None, mf_jspecies=None, mf_jlevel=None,
                    ifluid=None, jfluid=None,
                    *args, **kwargs):
        """ Gets and returns the value of var over multiple snaps.

        returns the data for the variable (as a 4D array with axes 0,1,2,3 <-> x,y,z,t).

        Parameters
        ----------
        var - string
            Name of the variable to read.
        snap - list of snapshots, or None (default)
            Snapshot numbers to read.
            if None, use self.snap.
        mf_ispecies - integer, or None (default)
            Species ID
            if None, set using other fluid kwargs (see ifluid, iSL, iS).
            if still None, use self.mf_ispecies
        mf_ilevel - integer, or None (default)
            Ionization level
            if None, set using other fluid kwargs (see ifluid, iSL, iL).
            if still None, use self.mf_ilevel
        ifluid - tuple of integers, or None (default)
            if not None: (mf_ispecies, mf_ilevel) = ifluid
        **kwargs may contain the following:
            snaps  - alias for snap
            iSL    - alias for ifluid
            jSL    - alias for jfluid
            iS, iL - alias for ifluid[0], ifluid[1]
            jS, jL - alias for jfluid[0], jfluid[1]
        extra **kwargs are passed to NOWHERE.
        extra *args are passed to NOWHERE.
        """
        self.iix = iix
        self.iiy = iiy
        self.iiz = iiz

        if snap is None:
            if 'snaps' in kwargs:
                snap = kwargs['snaps']
            if snap is None:
                snap = self.snap
        snap = np.array(snap, copy=False)
        if not np.array_equal(snap, self.snap):
            self.set_snap(snap)
            self.variables={}

        mf_ispecies, mf_ilevel, mf_jspecies, mf_jlevel = \
            fluid_tools._interpret_kw_fluids(mf_ispecies, mf_ilevel, mf_jspecies, mf_jlevel,
                                             ifluid, jfluid, **kwargs)

        if var in self.varsmfc:
            if mf_ilevel is None and self.mf_ilevel == 1:
                mf_ilevel = 2
                self.variables={}
                print("Warning: mfc is only for ionized species,"
                      "Level changed to 2")
            if mf_ilevel == 1:
                mf_ilevel = 2
                self.variables={}
                print("Warning: mfc is only for ionized species."
                      "Level changed to 2")

        #if var not in self.snapevars:
        #    if (mf_ispecies is None):
        #        if self.mf_ispecies < 1:
        #            mf_ispecies = 1
        #            print("Warning: variable is only for electrons,"
        #                  "iSpecie changed to 1")
        #    elif (mf_ispecies < 1):
        #        mf_ispecies = 1
        #        print("Warning: variable is only for electrons,"
        #              "iSpecie changed to 1")

        if (((mf_ispecies is not None) and (
                mf_ispecies != self.mf_ispecies)) or ((
                mf_ilevel is not None) and (mf_ilevel != self.mf_ilevel))):
            self.set_mfi(mf_ispecies, mf_ilevel)
            self.variables={}
        if (((mf_jspecies is not None) and (
                mf_jspecies != self.mf_jspecies)) or ((
                mf_jlevel is not None) and (mf_jlevel != self.mf_jlevel))):
            self.set_mfj(mf_jspecies, mf_jlevel)
            self.variables={}
        # lengths for dimensions of return array
        self.xLength = 0
        self.yLength = 0
        self.zLength = 0

        for dim in ('iix', 'iiy', 'iiz'):
            if getattr(self, dim) is None:
                if dim[2] == 'z':
                    setattr(self, dim[2] + 'Length', getattr(self, 'n' + dim[2]+'b'))
                    setattr(self, dim, np.arange(0,getattr(self, 'n' + dim[2]+'b')))
                else:
                    setattr(self, dim[2] + 'Length', getattr(self, 'n' + dim[2]))
                    setattr(self, dim, np.arange(0,getattr(self, 'n' + dim[2])))
                setattr(self, dim, slice(None))
            else:
                indSize = np.size(getattr(self, dim))
                setattr(self, dim[2] + 'Length', indSize)

        snapLen = np.size(self.snap)
        value = np.empty([self.xLength, self.yLength, self.zLength, snapLen])

        remembersnaps = self.snap
        try:
            for it in range(0, snapLen):
                self.snapInd = 0
                value[..., it] = self.get_var(var, snap=snap[it],
                    iix=self.iix, iiy=self.iiy, iiz=self.iiz,
                    mf_ispecies = self.mf_ispecies, mf_ilevel=self.mf_ilevel,
                    mf_jspecies = self.mf_jspecies, mf_jlevel=self.mf_jlevel)
        except Exception:    # restore self.snaps
            self.snap=remembersnaps
            raise


        if not np.array_equal(snap, self.snap):
            self.set_snap(snap)
                
        return value

    def get_nspecies(self):
        return len(self.mf_tabparam['SPECIES'])

    # include methods related to wavegrowth, for convenience
    def get_lmin(self):
        '''return smallest length resolvable for each direction ['x', 'y', 'z'].
        result is in [simu. length units]. Multiply by self.uni.usi_l to convert to SI.
        '''
        return np.array([getattr(self, 'd'+x+'1d').min() for x in ['x', 'y', 'z']])

    def get_kmax(self):
        '''return largest value of each component of wavevector resolvable by self.
        I.e. returns [max kx, max ky, max kz].
        result is in [1/ simu. length units]. Divide by self.uni.usi_l to convert to SI.
        '''
        return 2 * np.pi / self.get_lmin()


    # include methods from fluid_tools.
    def MaintainingFluids(self):
        return fluid_tools._MaintainingFluids(self)
    MaintainingFluids.__doc__ = fluid_tools._MaintainingFluids.__doc__.replace(
                                '_MaintainingFluids(dd', 'dd.MaintainingFluids(')  # set docstring
    MaintainFluids = MaintainingFluids  # alias

    def UsingFluids(self, **kw__fluids):
        return fluid_tools._UsingFluids(self, **kw__fluids)
    UsingFluids.__doc__ = fluid_tools._UsingFluids.__doc__.replace(
                                '_UsingFluids(dd, ', 'dd.UsingFluids(') # set docstring
    UseFluids = UsingFluids  # alias

# include methods from fluid_tools in EbysusData object.
for func in ['get_species_name', 'get_mass', 'get_charge', 'get_cross_tab', 'get_cross_sect']:
    setattr(EbysusData, func, getattr(fluid_tools, func, None))

del func   # (we don't want func to remain in the ebysus.py namespace beyond this point.)


###########
#  TOOLS  #
###########

def write_mfr(rootname,inputdata,mf_ispecies=None,mf_ilevel=None,**kw_ifluid):
    '''write density. (Useful when using python to make initial snapshot; e.g. in make_mf_snap.py)
    rootname = snapname (should be set equal to the value of parameter 'snapname' in mhd.in)
    inputdata = array of shape (nx, ny, nz)
        mass density [in ebysus units] of ifluid
    ifluid must be entered. If not entered, raise TypeError. ifluid can be entered via one of:
        - (mf_ispecies and mf_ilevel)
        - **kw_ifluid, via the kwargs (ifluid), (iSL), or (iS and iL)
    '''
    mf_ispecies, mf_ilevel = fluid_tools._interpret_kw_ifluid(mf_ispecies, mf_ilevel, **kw_ifluid, None_ok=False)
    if mf_ispecies < 1:
        print('(WWW) species should start with 1')
    if mf_ilevel < 1:
        print('(WWW) levels should start with 1')
    directory = '%s.io/mf_%02i_%02i/mfr' % (rootname,mf_ispecies,mf_ilevel)
    nx, ny, nz = inputdata.shape
    if not os.path.exists(directory):
        os.makedirs(directory)
    data = np.memmap(directory+'/%s_mfr_%02i_%02i.snap' % (rootname,mf_ispecies,mf_ilevel), dtype='float32', mode='w+', order='f',shape=(nx,ny,nz,1))
    data[...,0] = inputdata
    data.flush()

def write_mfp(rootname,inputdatax,inputdatay,inputdataz,mf_ispecies=None,mf_ilevel=None, **kw_ifluid):
    '''write momentum. (Useful when using python to make initial snapshot; e.g. in make_mf_snap.py)
    rootname = snapname (should be set equal to the value of parameter 'snapname' in mhd.in)
    inputdata = arrays of shape (nx, ny, nz)
        momentum [in ebysus units] of ifluid
        inputdatax is x-momentum, px; (px, py, pz) = (inputdatax, inputdatay, inputdataz)
    ifluid must be entered. If not entered, raise TypeError. ifluid can be entered via one of:
        - (mf_ispecies and mf_ilevel)
        - **kw_ifluid, via the kwargs (ifluid), (iSL), or (iS and iL)
    '''
    mf_ispecies, mf_ilevel = fluid_tools._interpret_kw_ifluid(mf_ispecies, mf_ilevel, **kw_ifluid, None_ok=False)
    if mf_ispecies < 1:
        print('(WWW) species should start with 1')
    if mf_ilevel < 1:
        print('(WWW) levels should start with 1')
    directory = '%s.io/mf_%02i_%02i/mfp' % (rootname,mf_ispecies,mf_ilevel)
    nx, ny, nz = inputdatax.shape
    if not os.path.exists(directory):
        os.makedirs(directory)
    data = np.memmap(directory+'/%s_mfp_%02i_%02i.snap' % (rootname,mf_ispecies,mf_ilevel), dtype='float32', mode='w+', order='f',shape=(nx,ny,nz,3))
    data[...,0] = inputdatax
    data[...,1] = inputdatay
    data[...,2] = inputdataz
    data.flush()

def write_mfpxyz(rootname,inputdataxyz,mf_ispecies,mf_ilevel,xyz):
    '''write momentum. (Useful when using python to make initial snapshot; e.g. in make_mf_snap.py)
    rootname = snapname (should be set equal to the value of parameter 'snapname' in mhd.in)
    inputdataxyz = array of shape (nx, ny, nz)
        momentum [in ebysus units] of ifluid, in x, y, OR z direction
        (direction determined by parameter xyz)
    mf_ispecies, mf_ilevel = int, int
        species number and level number for ifluid.
    xyz = 0 (for x), 1 (for y), 2 (for z)
        determines which axis to write momentum along; e.g. xyz = 0  ->  inputdataxyz is written to px.
    '''
    if mf_ispecies < 1:
        print('(WWW) species should start with 1')
    if mf_ilevel < 1:
        print('(WWW) levels should start with 1')
    directory = '%s.io/mf_%02i_%02i/mfp' % (rootname,mf_ispecies,mf_ilevel)
    nx, ny, nz = inputdataxyz.shape
    if not os.path.exists(directory):
        os.makedirs(directory)
    data = np.memmap(directory+'/%s_mfp_%02i_%02i.snap' % (rootname,mf_ispecies,mf_ilevel), dtype='float32', mode='w+', order='f',shape=(nx,ny,nz,3))
    data[...,xyz] = inputdataxyz
    #data[...,1] = inputdatay
    #data[...,2] = inputdataz
    data.flush()


def write_mfe(rootname,inputdata,mf_ispecies=None,mf_ilevel=None, **kw_ifluid):
    '''write energy. (Useful when using python to make initial snapshot; e.g. in make_mf_snap.py)
    rootname = snapname (should be set equal to the value of parameter 'snapname' in mhd.in)
    inputdata = array of shape (nx, ny, nz)
        energy [in ebysus units] of ifluid
    ifluid must be entered. If not entered, raise TypeError. ifluid can be entered via one of:
        - mf_ispecies and mf_ilevel
        - **kw_ifluid, via the kwargs (ifluid), (iSL), or (iS and iL)
    '''
    mf_ispecies, mf_ilevel = fluid_tools._interpret_kw_ifluid(mf_ispecies, mf_ilevel, **kw_ifluid, None_ok=False)
    if mf_ispecies < 1:
        print('(WWW) species should start with 1')
    if mf_ilevel < 1:
        print('(WWW) levels should start with 1')
    directory = '%s.io/mf_%02i_%02i/mfe' % (rootname,mf_ispecies,mf_ilevel)
    nx, ny, nz = inputdata.shape
    if not os.path.exists(directory):
        os.makedirs(directory)
    data = np.memmap(directory+'/%s_mfe_%02i_%02i.snap' % (rootname,mf_ispecies,mf_ilevel), dtype='float32', mode='w+', order='f',shape=(nx,ny,nz,1))
    data[...,0] = inputdata
    data.flush()

def write_mf_common(rootname,inputdatax,inputdatay,inputdataz,inputdatae=None):
    '''write common (?? what is this ??). (Useful when using python to make initial snapshot; e.g. in make_mf_snap.py)
    rootname = snapname (should be set equal to the value of parameter 'snapname' in mhd.in)
    inputdata = arrays of shape (nx, ny, nz)
        data for common.
        inputdatax is x-common; (commonx, commony, commonz) = (inputdatax, inputdatay, inputdataz)
    inputdatae = array of shape (nx, ny, nz), or None (default)
        if non-None, written to common[...,3].
    '''
    directory = '%s.io/mf_common' % (rootname)
    nx, ny, nz = inputdatax.shape
    if not os.path.exists(directory):
        os.makedirs(directory)
    if np.any(inputdatae) == None:
        data = np.memmap(directory+'/%s_mf_common.snap' % (rootname), dtype='float32', mode='w+', order='f',shape=(nx,ny,nz,3))
        data[...,0] = inputdatax
        data[...,1] = inputdatay
        data[...,2] = inputdataz
    else:
        data = np.memmap(directory+'/%s_mf_common.snap' % (rootname), dtype='float32', mode='w+', order='f',shape=(nx,ny,nz,4))
        data[...,0] = inputdatae
        data[...,1] = inputdatax
        data[...,2] = inputdatay
        data[...,3] = inputdataz
    data.flush()

def write_mf_commonxyz(rootname,inputdataxyz,xyz):
    '''write common (?? what is this ??). (Useful when using python to make initial snapshot; e.g. in make_mf_snap.py)
    rootname = snapname (should be set equal to the value of parameter 'snapname' in mhd.in)
    inputdataxyz = array of shape (nx, ny, nz)
        data for common.
        (direction determined by parameter xyz)
    xyz = 0 (for x), 1 (for y), 2 (for z)
        determines which axis to write common along; e.g. xyz = 0  ->  inputdataxyz is written to commonx.
    '''
    directory = '%s.io/mf_common' % (rootname)
    nx, ny, nz = inputdataxyz.shape
    if not os.path.exists(directory):
        os.makedirs(directory)
    data = np.memmap(directory+'/%s_mf_common.snap' % (rootname), dtype='float32', mode='w+', order='f',shape=(nx,ny,nz,4))
    data[...,xyz] = inputdataxyz
    data.flush()

def write_mf_e(rootname,inputdata):
    ''' write electron energy. (Useful when using python to make initial snapshot; e.g. in make_mf_snap.py)
    rootname = snapname (should be set equal to the value of parameter 'snapname' in mhd.in)
    inputdata = array of shape (nx, ny, nz)
        energy [in ebysus units] of electrons.
    '''
    directory = '%s.io/mf_e/' % (rootname)
    nx, ny, nz = inputdata.shape
    if not os.path.exists(directory):
        os.makedirs(directory)
    data = np.memmap(directory+'/%s_mf_e.snap' % (rootname), dtype='float32', mode='w+', order='f',shape=(nx,ny,nz,1))
    data[...,0] = inputdata
    data.flush()

def printi(fdir='./',rootname='',it=1):
    '''?? print data about snapshot i ?? (seems to not work though; SE checked on Mar 2, 2021).'''
    dd=EbysusData(rootname,fdir=fdir,verbose=False)
    nspecies=len(dd.mf_tabparam['SPECIES'])
    for ispecies in range(0,nspecies):
        aa=at.Atom_tools(atom_file=dd.mf_tabparam['SPECIES'][ispecies][2],fdir=fdir)
        nlevels=aa.params.nlevel
        print('reading %s'%dd.mf_tabparam['SPECIES'][ispecies][2])
        for ilevel in range(1,nlevels+1):
            print('ilv = %i'%ilevel)
            r=dd.get_var('r',it,mf_ilevel=ilevel,mf_ispecies=ispecies+1) * dd.params['u_r']
            print('dens=%6.2E,%6.2E g/cm3'%(np.min(r),np.max(r)))
            r=dd.get_var('nr',it,mf_ilevel=ilevel,mf_ispecies=ispecies+1) 
            print('ndens=%6.2E,%6.2E 1/cm3'%(np.min(r),np.max(r)))
            ux=dd.get_var('ux',it,mf_ilevel=ilevel,mf_ispecies=ispecies+1) * dd.params['u_u'] / 1e5
            print('ux=%6.2E,%6.2E km/s'%(np.min(ux),np.max(ux)))
            uy=dd.get_var('uy',it,mf_ilevel=ilevel,mf_ispecies=ispecies+1) * dd.params['u_u'] / 1e5
            print('uy=%6.2E,%6.2E km/s'%(np.min(uy),np.max(uy)))
            uz=dd.get_var('uz',it,mf_ilevel=ilevel,mf_ispecies=ispecies+1) * dd.params['u_u'] / 1e5
            print('uz=%6.2E,%6.2E km/s'%(np.min(uz),np.max(uz)))
            tg=dd.get_var('mfe_tg',it,mf_ilevel=ilevel,mf_ispecies=ispecies+1)
            print('tg=%6.2E,%6.2E K'%(np.min(tg),np.max(tg)))
            ener=dd.get_var('e',it,mf_ilevel=ilevel,mf_ispecies=ispecies+1) * dd.params['u_e']
            print('e=%6.2E,%6.2E erg'%(np.min(ener),np.max(ener)))

    bx=dd.get_var('bx',it) * dd.params['u_b']
    print('bx=%6.2E,%6.2E G'%(np.min(bx),np.max(bx)))
    by=dd.get_var('by',it) * dd.params['u_b']
    print('by=%6.2E,%6.2E G'%(np.min(by),np.max(by)))
    bz=dd.get_var('bz',it) * dd.params['u_b']
    print('bz=%6.2E,%6.2E G'%(np.min(bz),np.max(bz)))
    va=dd.get_var('va',it) * dd.params['u_u'] / 1e5
    print('va=%6.2E,%6.2E km/s'%(np.min(va),np.max(va)))


@file_memory.manage_memmaps(file_memory.MEMORY_MEMMAP)
@file_memory.remember_and_recall(file_memory.MEMORY_MEMMAP, ORDERED=True)
def get_numpy_memmap(filename, **kw__np_memmap):
    '''makes numpy memmap; also remember and recall (i.e. don't re-make memmap for the same file multiple times.)'''
    return np.memmap(filename, **kw__np_memmap)


@file_memory.remember_and_recall('_memory_mftab')
def read_mftab_ascii(filename):
    '''
    Reads mf_tabparam.in-formatted (command style) ascii file into dictionary.
    '''
    convert_to_ints = False   # True starting when we hit key=='COLLISIONS_MAP'
    colstartkeys = ['COLLISIONS_MAP', 'COLISIONS_MAP'] # or another key in colstartkeys.
    params = {}
    # go through the file, add stuff to dictionary
    with open(filename) as fp:
        for line in fp:
            # remove comments
            line, _, _ = line.partition('#')
            line, _, _ = line.partition(';')
            tokens = line.split()
            if len(tokens) == 0:
                continue
            elif len(tokens) == 1:
                key = tokens[0]
                for colstart in colstartkeys:
                    if key.startswith(colstart):
                        convert_to_ints = True
            else:
                if convert_to_ints:
                    tokens = [int(token) for token in tokens]
                if key not in params.keys():
                    params[key] = [tokens]
                else:
                    params[key] += [tokens]

    for key in params.keys():
        params[key] = np.array(params[key])

    return params

def write_idlparamsfile(snapname,mx=1,my=1,mz=1):
    '''Write default .idl file'''
    default_idl=[
     '; ************************* From   params ************************* \n',
     '             mx =         {}                                        \n'.format(mx),
     '             my =         {}                                        \n'.format(my),
     '             mz =         {}                                        \n'.format(mz),
     '             mb =         5                                         \n',
     '          nstep =        10                                         \n',
     '     nstepstart =         0                                         \n',
     '          debug =         0                                         \n',
     '       time_lim = -1.000E+00                                        \n',
     '          tstop = -1.00000000E+00                                   \n',
     'mf_total_nlevel =         5                                         \n',
     '   mf_electrons =    0                                              \n',
     '        mf_epf =    1                                               \n',
     '   mf_nspecies =         2                                          \n',
     ' mf_param_file = "mf_params.in"                                     \n',
     '; ************************* From parallel ************************* \n',
     '    periodic_x =    1                                               \n',
     '    periodic_y =    1                                               \n',
     '    periodic_z =    0                                               \n',
     '          ndim =    3                                               \n',
     '       reorder =    1                                               \n',
     '; ************************* From    units ************************* \n',
     '           u_l =  1.000E+08                                         \n',
     '           u_t =  1.000E+02                                         \n',
     '           u_r =  1.000E-07                                         \n',
     '           u_p =  1.000E+05                                         \n',
     '           u_u =  1.000E+06                                         \n',
     '          u_kr =  1.000E-01                                         \n',
     '          u_ee =  1.000E+12                                         \n',
     '           u_e =  1.000E+05                                         \n',
     '          u_te =  1.000E+11                                         \n',
     '          u_tg =  1.212E+04                                         \n',
     '           u_B =  1.121E+03                                         \n',
     '; ************************* From  stagger ************************* \n,'
     '      meshfile =             "{}.mesh"                     \n'.format(snapname),
     '            dx =  1.000E+00                                         \n',
     '            dy =  1.000E+00                                         \n',
     '            dz =  2.993E-02                                         \n',
     '; ************************* From timestep ************************* \n',
     '           Cdt =  0.030                                             \n',
     '            dt =  1.e-11                                            \n',
     '             t =  0.0                                               \n',
     ' timestepdebug =    0                                               \n',
     '; ************************* From      mhd ************************* \n',
     '           nu1 =  0.100                                             \n',
     '           nu2 =  0.300                                             \n',
     '           nu3 =  0.800                                             \n',
     '          nu_r =  0.100                                             \n',
     '        nu_r_z =  9.990E+02                                         \n',
     '       nu_r_mz =  0.100                                             \n',
     '         nu_ee =  0.100                                             \n',
     '       nu_ee_z =  9.990E+02                                         \n',
     '      nu_ee_mz =  0.100                                             \n',
     '       nu_e_ee =  0.000                                             \n',
     '     nu_e_ee_z =  9.990E+02                                         \n',
     '    nu_e_ee_mz =  0.000                                             \n',
     '   symmetric_e =    0                                               \n',
     '   symmetric_b =    0                                               \n',
     '          grav = -2.740                                             \n',
     '          eta3 =  3.000E-01                                         \n',
     '        ca_max =  0.000E+00                                         \n',
     '      mhddebug =    0                                               \n',
     '        do_mhd =    1                                               \n',
     '      mhdclean =        -1                                          \n',
     '   mhdclean_ub =    0                                               \n',
     '   mhdclean_lb =    0                                               \n',
     '  mhdclean_ubx =    0                                               \n',
     '  mhdclean_lbx =    0                                               \n',
     '  mhdclean_uby =    0                                               \n',
     '  mhdclean_lby =    0                                               \n',
     '    do_e_joule =    1                                               \n',
     '  do_ion_joule =    1                                               \n',
     '          nue1 =  0.050                                             \n',
     '          nue2 =  0.100                                             \n',
     '          nue3 =  0.050                                             \n',
     '          nue4 =  0.000                                             \n',
     '; ************************* From       io ************************* \n',
     '      one_file =    0                                               \n',
     '      snapname =                  "{}"                     \n'.format(snapname),
     '         isnap =         0                                          \n',
     '  large_memory =    1                                               \n',
     '         nsnap = 100000000                                          \n',
     '          nscr =       250                                          \n',
     '           aux = " nel mfe_tg etg "                                 \n',
     '        dtsnap =  5.000E-09                                         \n',
     '        newaux =    0                                               \n',
     '    rereadpars =   1000000                                          \n',
     '         dtscr =  1.000E+04                                         \n',
     '         tsnap =  0.0                                               \n',
     '          tscr =  0.00000000E+00                                    \n',
     '   boundarychk =    0                                               \n',
     '   print_stats =    0                                               \n',
     '; ************************* From     math ************************* \n',
     '         max_r =    5                                               \n',
     '      smooth_r =    3                                               \n',
     '   divhc_niter = 1000                                               \n',
     '     divhc_cfl =  0.400                                             \n',
     '       divhc_r =  0.180                                             \n',
     '     divhc_vxr =  0.000                                             \n',
     '     divhc_vyr =  0.000                                             \n',
     '     divhc_vzr =  0.950                                             \n',
     '     divhc_tol =  1.000E-05                                         \n',
     '; ************************* From   quench ************************* \n',
     '          qmax =  8.000                                             \n',
     '; ************************* From      eos ************************* \n',
     '         gamma =  1.667                                             \n',
     '      eosdebug =    0                                               \n',
     '; ************************* From     collisions utils ************* \n',
     '        do_col =    0                                               \n',
     '     col_debug =    0                                               \n',
     '       do_qcol =    1                                               \n',
     '       do_ecol =    0                                               \n',
     'col_calc_nu_in =    1                                               \n',
     'col_const_nu_in = -1.000E+03                                        \n',
     '   col_cnu_max =  1.000E+03                                         \n',
     '     col_utiny = -1.000E-05                                         \n',
     'col_trans_tim0 =  0.000E+00                                         \n',
     '  col_trans_dt =  1.000E+00                                         \n',
     'col_trans_ampl =  1.000E-10                                         \n',
     '     col_tabin = "mf_coltab.in"                                     \n',
     '; ************************* From          collisions  ************* \n',
     '    qcol_method = "expl"                                            \n',
     'col_matrix_norm =    0                                              \n',
     '; ************************* From              ionrec  ************* \n',
      '   qri_method = "impl"                                             \n',
     '; ************************* From   mf_recion (utils)  ************* \n',
     '     do_recion =    0                                               \n',
     '  recion_debug =    0                                               \n',
     '     calc_freq =    1                                               \n',
     '     three_bdy =    1                                               \n',
     '    const_fion = -1.000E+00                                         \n',
     '    const_frec = -1.000E+00                                         \n',
     '  recion_tabin = "mf_reciontab.in"                                  \n',
     'recion_modname = "atomic"                                           \n',
     '; ************************* From     hall ************************* \n',
     '       do_hall = "false"                                            \n',
     '    tstep_hall = "ntsv"                                             \n',
     '     eta_hallo =  1.000E+00                                         \n',
     '     eta4_hall = [ 0.100,  0.100,  0.100 ]                          \n',
     'mts_max_n_hall =   10                                               \n',
     '; ************************* From Bierman  ************************* \n',
     '    do_battery =    0                                               \n',
     '       bb_bato =  1.000E+00                                         \n',
     'bb_extdyn_time = -1.000E+00                                         \n',
     '     bb_ext_bb =  0.000E+00                                         \n',
     'bb_debug_battery =    0                                             \n',
     '       do_qbat =    0                                               \n',
     '; ************************* From            ohm_ecol  ************* \n',
     '   do_ohm_ecol =    0                                               \n',
     '       do_qohm =    1                                               \n',
     'ec_ohm_ecoll_debug =    0                                           \n',
     ' ec_calc_nu_en =    1                                               \n',
     ' ec_calc_nu_ei =    1                                               \n',
     'ec_const_nu_en = -1.000E+00                                         \n',
     'ec_const_nu_ei = -1.000E+00                                         \n',
     '      ec_tabin = "mf_ecoltab.in"                                    \n',
     'mf_eparam_file = "mf_eparams.in"                                    \n',
     '; ************************* From  spitzer ************************* \n',
     '       spitzer = "impl"                                             \n',
     ' debug_spitzer =    0                                               \n',
     '  info_spitzer =    0                                               \n',
     '   spitzer_amp =  0.000                                             \n',
     '      theta_mg =  0.900                                             \n',
     '        dtgerr =  1.000E-05                                         \n',
     '      ntest_mg =         1                                          \n',
     '          tgb0 =  0.000E+00                                         \n',
     '          tgb1 =  0.000E+00                                         \n',
     '        tau_tg =  1.000E+00                                         \n',
     '   fix_grad_tg =    1                                               \n',
     '   niter_mg = [   2,    5,    5,    5,   30 ]                       \n',
     '          bmin =  1.000E-04                                         \n',
     '       kappaq0 =  0.000E+00                                         \n',
     '; ************************* From   genrad ************************* \n',
     '     do_genrad =    1                                               \n',
     '    genradfile =                  "qthresh.dat"                     \n',
     '  debug_genrad =    0                                               \n',
     ' incrad_detail =    0                                               \n',
     '   incrad_quad =    3                                               \n',
     '      dtincrad =  1.000E-03                                         \n',
     '  dtincrad_lya =  1.000E-04                                         \n',
     '  debug_incrad =    0                                               \n',
     '; ************************* From         ue_electric  ************* \n',
     'do_ue_electric =    1                                               \n',
     'ue_electric_debug =    0                                            \n',
     'ue_fudge_mass =  1.000E+00                                          \n',
     '       ue_incr =  0.000                                             \n',
     '     ue_dt_inc = -1.000E+00                                         \n',
     '         ue_nu = [ 0.000,  0.000,  0.000,  0.000,  0.000 ]          \n',
     '      eionsfrz =    1                                               \n',
     '; ************************* From   bc_lowerx_magnetic ************* \n',
     '  bctypelowerx = "mcccc"                                            \n',
     '     bcldebugx =    0                                               \n',
     '  nextrap_bclx =         1                                          \n',
     '  nsmooth_bclx =         0                                          \n',
     'nsmoothbyz_bcl =         0                                          \n',
     '; ************************* From   bc_upperx_magnetic ************* \n',
     ' bctypeupperx = "mcccc"                                             \n',
     '     bcudebugx =    0                                               \n',
     '  nextrap_bcux =         1                                          \n',
     '  nsmooth_bcux =         0                                          \n',
     'nsmoothbyz_bcu =         0                                          \n',
     '; ************************* From   bc_lowery_magnetic ************* \n',
     ' bctypelowery = "mcccc"                                             \n',
     '     bcldebugy =    0                                               \n',
     '  nextrap_bcly =         1                                          \n',
     '  nsmooth_bcly =         0                                          \n',
     'nsmoothbxz_bcl =         0                                          \n',
     '; ************************* From   bc_uppery_magnetic ************* \n',
     ' bctypeuppery = "mcccc"                                             \n',
     '     bcudebugy =    0                                               \n',
     '  nextrap_bcuy =         1                                          \n',
     '  nsmooth_bcuy =         0                                          \n',
     'nsmoothbxz_bcu =         0                                          \n',
     '; ************************* From   bc_lowerz_magnetic ************* \n',
     '  bctypelowerz = "mesec"                                            \n',
     '     bcldebugz =    0                                               \n',
     '  nextrap_bclz =         1                                          \n',
     '  nsmooth_bclz =         0                                          \n',
     'nsmoothbxy_bcl =         0                                          \n',
     '; ************************* From   bc_upperz_magnetic ************* \n',
     '  bctypeupperz = "mesec"                                            \n',
     '     bcudebugz =    0                                               \n',
     '  nextrap_bcuz =         1                                          \n',
     '  nsmooth_bcuz =         0                                          \n',
     'nsmoothbxy_bcu =         0                                          \n'
          ]
    out=open('{}.idl'.format(snapname),'w')
    out.writelines(default_idl)
    return
      
def keyword_update(inoutfile,new_values):
   ''' Updates a given number of fields with values on a snapname.idl file.
       These are given in a dictionary: fvalues = {field: value}.
       Reads from snapname.idl and writes back into the same file.'''
   lines = list()
   with open(inoutfile) as f:
     for line in f.readlines():
       if line[0] == '#' or line[0] == ';':
         continue
       elif line.find('=') < 0:
         continue
       else:
         ss = line.split('=')[0]
         ssv = ss.strip().lower()
         if ssv in list(new_values.keys()):
           line = '{} = {} \n'.format(ss,str(new_values[ssv]))
       lines.append(line)
       
   with open(inoutfile,"w") as f:
     f.writelines(lines)
      

def write_mftab_ascii(filename, NSPECIES_MAX=28,
                      SPECIES=None, EOS_TABLES=None, REC_TABLES=None,
                      ION_TABLES=None, CROSS_SECTIONS_TABLES=None,
                      CROSS_SECTIONS_TABLES_I=None,
                      CROSS_SECTIONS_TABLES_N=None,
                      collist=np.linspace(1,
                                          28,
                                          28)):
    '''
    Writes mf_tabparam.in

        Parameters
        ----------
        filename - string
            Name of the file to write.
        NSPECIES_MAX - integer [28], maximum # of species
        SPECIES - list of strings containing the name of the atom files
        EOS_TABLES - list of strings containing the name of the eos
                    tables (no use)
        REC_TABLES - list of strings containing the name of the rec
                    tables (no use)
        ION_TABLES - list of strings containing the name of the ion
                    tables (no use)
        CROSS_SECTIONS_TABLES - list of strings containing the name of the
                    cross section files from VK between ion and neutrals
        CROSS_SECTIONS_TABLES_I - list of strings containing the name of the
                    cross section files from VK between ions
        CROSS_SECTIONS_TABLES_N - list of strings containing the name of the
                    cross section files from VK  between ions
        collist - integer vector of the species used.
                e.g., collist = [1,2,3] will include the H, He and Li

    '''

    if SPECIES is None:
        SPECIES=['H_2.atom', 'He_2.atom']
    if EOS_TABLES is None:
        EOS_TABLES=['H_EOS.dat', 'He_EOS.dat']
    if REC_TABLES is None:
        REC_TABLES=['h_rec.dat', 'he_rec.dat']
    if ION_TABLES is None:
        ION_TABLES=['h_ion.dat', 'he_ion.dat']
    if CROSS_SECTIONS_TABLES is None:
        CROSS_SECTIONS_TABLES=[[1, 1, 'p-H-elast.txt'],
                               [1, 2, 'p-He.txt'],
                               [2, 2, 'He-He.txt']]
    if CROSS_SECTIONS_TABLES_I is None:
        CROSS_SECTIONS_TABLES_I=[]
    if CROSS_SECTIONS_TABLES_N is None:
        CROSS_SECTIONS_TABLES_N=[]

    params = [
        'NSPECIES_MAX',
        'SPECIES',
        'EOS_TABLES',
        'REC_TABLES',
        'ION_TABLES',
        'COLISIONS_TABLES',
        'CROSS_SECTIONS_TABLES',
        'COLISIONS_MAP',
        'COLISIONS_TABLES_N',
        'CROSS_SECTIONS_TABLES_N',
        'COLISIONS_MAP_N',
        'COLISIONS_TABLES_I',
        'CROSS_SECTIONS_TABLES_I',
        'COLISIONS_MAP_I',
        'EMASK']
    coll_vars_i = [
        'p',
        'hei',
        'lii',
        'bei',
        'bi',
        'ci',
        'n_i',
        'oi',
        'fi',
        'nai',
        'mgi',
        'ali',
        'sii',
        'pi',
        's_i',
        'cli',
        'ari',
        'ki',
        'cai',
        'sci',
        'tii',
        'vi',
        'cri',
        'mni',
        'fei',
        'coi',
        'nii',
        'cui']
    coll_vars_n = [
        'h',
        'he',
        'li',
        'be',
        'b',
        'c',
        'n',
        'o',
        'f',
        'na',
        'mg',
        'al',
        'si',
        'p',
        's',
        'cl',
        'ar',
        'k',
        'ca',
        'sc',
        'ti',
        'v',
        'cr',
        'mn',
        'fe',
        'co',
        'ni',
        'cu']

    coll_tabs_in = []
    coll_tabs_n = []
    coll_tabs_i = []
    coll_vars_list = []

    for i in range(0, NSPECIES_MAX):
        for j in range(0, NSPECIES_MAX):
            coll_tabs_in.append(
                'momex_vk_' +
                coll_vars_i[i] +
                '_' +
                coll_vars_n[j] +
                '.dat')
            coll_tabs_i.append(
                'momex_vk_' +
                coll_vars_i[i] +
                '_' +
                coll_vars_i[j] +
                '.dat')
            coll_tabs_n.append(
                'momex_vk_' +
                coll_vars_n[i] +
                '_' +
                coll_vars_n[j] +
                '.dat')

    if (np.shape(collist) != np.shape(SPECIES)):
        print('write_mftab_ascii: WARNING the list of atom files is \n '
              'different than the selected list of species in collist')

    CROSS_SECTIONS_TABLES_I = []
    CROSS_SECTIONS_TABLES_N = []
    COLISIONS_MAP = np.zeros((NSPECIES_MAX, NSPECIES_MAX))
    COLISIONS_MAP_I = np.zeros((NSPECIES_MAX, NSPECIES_MAX))
    COLISIONS_MAP_N = np.zeros((NSPECIES_MAX, NSPECIES_MAX))
    EMASK_MAP = np.zeros((NSPECIES_MAX))

    for j in range(1, NSPECIES_MAX + 1):
        for i in range(1, j + 1):
            COLISIONS_MAP_I[j - 1, i - 1] = -1
            COLISIONS_MAP_N[j - 1, i - 1] = -1
            if (i in collist) and (j in collist):
                COLISIONS_MAP[i - 1, j - 1] = (i - 1) * NSPECIES_MAX + j
                coll_vars_list.append(coll_vars_n[i - 1])
                coll_vars_list.append(coll_vars_n[j - 1])
                if (i < j):
                    COLISIONS_MAP_I[i - 1, j - 1] = (i - 1) * NSPECIES_MAX + j
                    COLISIONS_MAP_N[i - 1, j - 1] = (i - 1) * NSPECIES_MAX + j

    for j in range(0, NSPECIES_MAX):
        EMASK_MAP[j] = 99

    for symb in SPECIES:
        symb = symb.split('_')[0]
        if not(symb.lower() in coll_vars_list):
            print('write_mftab_ascii: WARNING there may be a mismatch between'
                  'the atom files and selected species.\n'
                  'Check for species', symb.lower())

    f = open(filename, 'w')
    for head in params:
        f.write(head + "\n")
        if head == 'NSPECIES_MAX':
            f.write("\t" + str(NSPECIES_MAX) + "\n")
            f.write("\n")
        if head == 'SPECIES':
            li = 0
            for spc in SPECIES:
                symb = spc.split('_')[0]
                li += 1
                f.write(
                    "\t" +
                    str(li).zfill(2) +
                    "\t" +
                    symb +
                    "\t" +
                    spc +
                    "\n")
            f.write("\n")
        if head == 'EOS_TABLES':
            li = 0
            for eos in EOS_TABLES:
                f.write("\t" + str(li).zfill(2) + "\t" + eos + "\n")
                li += 1
            f.write("\n")
        if head == 'REC_TABLES':
            li = 0
            for rec in REC_TABLES:
                li += 1
                f.write("\t" + str(li).zfill(2) + "\t" + rec + "\n")
            f.write("\n")
        if head == 'ION_TABLES':
            li = 0
            for ion in ION_TABLES:
                li += 1
                f.write("\t" + str(li).zfill(2) + "\t" + ion + "\n")
            f.write("\n")
        if head == 'COLISIONS_TABLES':
            li = 0
            for coll in coll_tabs_in:
                li += 1
                if (li in COLISIONS_MAP):
                    f.write("\t" + str(li).zfill(2) + "\t" + str(coll) + "\n")
            f.write("\n")
        if head == 'COLISIONS_TABLES_I':
            li = 0
            for coll in coll_tabs_i:
                li += 1
                if (li in COLISIONS_MAP_I):
                    f.write("\t" + str(li).zfill(2) + "\t" + str(coll) + "\n")
            f.write("\n")
        if head == 'COLISIONS_TABLES_N':
            li = 0
            for coll in coll_tabs_n:
                li += 1
                if (li in COLISIONS_MAP_N):
                    f.write("\t" + str(li).zfill(2) + "\t" + str(coll) + "\n")
            f.write("\n")
        if head == 'CROSS_SECTIONS_TABLES':
            num_cs_tab = np.shape(CROSS_SECTIONS_TABLES)[:][0]
            for crs in range(0, num_cs_tab):
                f.write("\t" +
                        str(int(CROSS_SECTIONS_TABLES[crs][0])).zfill(2) +
                        "\t" +
                        str(int(CROSS_SECTIONS_TABLES[crs][1])).zfill(2) +
                        "\t" +
                        CROSS_SECTIONS_TABLES[crs][2] +
                        "\n")
            f.write("\n")
        if head == 'CROSS_SECTIONS_TABLES_N':
            num_cs_tab = np.shape(CROSS_SECTIONS_TABLES_N)[:][0]
            for crs in range(0, num_cs_tab):
                f.write("\t" +
                        str(int(CROSS_SECTIONS_TABLES_N[crs][0])).zfill(2) +
                        "\t" +
                        str(int(CROSS_SECTIONS_TABLES_N[crs][1])).zfill(2) +
                        "\t" +
                        CROSS_SECTIONS_TABLES_N[crs][2] +
                        "\n")
            f.write("\n")
        if head == 'CROSS_SECTIONS_TABLES_I':
            num_cs_tab = np.shape(CROSS_SECTIONS_TABLES_I)[:][0]
            for crs in range(0, num_cs_tab):
                f.write("\t" +
                        str(int(CROSS_SECTIONS_TABLES_I[crs][0])).zfill(2) +
                        "\t" +
                        str(int(CROSS_SECTIONS_TABLES_I[crs][1])).zfill(2) +
                        "\t" +
                        CROSS_SECTIONS_TABLES_I[crs][2] +
                        "\n")
            f.write("\n")
        if head == 'COLISIONS_MAP':
            f.write("#\t" + "\t".join(
                    [coll_vars_n[v].upper().ljust(2) for v in range(
                            0, NSPECIES_MAX)]) + "\n")
            for crs in range(0, NSPECIES_MAX):
                f.write("\t" + "\t".join(
                        [str(int(
                            COLISIONS_MAP[crs][v])).zfill(2) for v in range(
                                    0, NSPECIES_MAX)]) + "\n")
            f.write("\n")
        if head == 'COLISIONS_MAP_I':
            f.write("#\t" + "\t".join(
                    [coll_vars_n[v].upper().ljust(2) for v in range(
                            0, NSPECIES_MAX)]) + "\n")
            for crs in range(0, NSPECIES_MAX):
                f.write("\t" + "\t".join([str(int(
                        COLISIONS_MAP_I[crs][v])).zfill(2) for v in range(
                                0, NSPECIES_MAX)]) + "\n")
            f.write("\n")
        if head == 'COLISIONS_MAP_N':
            f.write("#\t" + "\t".join(
                    [coll_vars_n[v].upper().ljust(2) for v in range(
                            0, NSPECIES_MAX)]) + "\n")
            for crs in range(0, NSPECIES_MAX):
                f.write("\t" + "\t".join([str(int(
                        COLISIONS_MAP_N[crs][v])).zfill(2) for v in range(
                                0, NSPECIES_MAX)]) + "\n")
            f.write("\n")
        if head == 'EMASK':
            f.write("#\t" + "\t".join(
                    [coll_vars_n[v].upper().ljust(2) for v in range(
                            0, NSPECIES_MAX)]) + "\n")
            f.write("\t" + "\t".join([str(
                    int(EMASK_MAP[v])).zfill(2) for v in range(
                            0, NSPECIES_MAX)]) + "\n")
            f.write("\n")
    f.close()<|MERGE_RESOLUTION|>--- conflicted
+++ resolved
@@ -317,14 +317,8 @@
                               self.dzidzdn.astype(rdt))
             self.cstagger_exists = True   # we can use cstagger methods!
         else:
-<<<<<<< HEAD
             cstagger.init_stagger_mz1d(self.nz, self.dx, self.dy, self.z.astype(rdt))
             self.cstagger_exists = True  # we must avoid using cstagger methods.
-=======
-            #cstagger.init_stagger_mz1(self.nz, self.dx, self.dy, self.z.astype(rdt))
-            #self.cstagger_exists = True
-            self.cstagger_exists = False  # we must avoid using cstagger methods.
->>>>>>> bf0e1647
 
     # fluid-setting functions
     set_mf_fluid = fluid_tools.set_mf_fluid
